--- conflicted
+++ resolved
@@ -1,14 +1,12 @@
-<<<<<<< HEAD
 ## 0.12.12
 
 * Add an `ios` platform selector variable. This variable will only be true when
   the `test` executable itself is running on iOS, not when it's running browser
   tests on an iOS browser.
-=======
+
 ## 0.12.11+1
 
 * Purely internal change.
->>>>>>> a679d005
 
 ## 0.12.11
 
