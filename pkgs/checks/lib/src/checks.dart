// Copyright (c) 2022, the Dart project authors.  Please see the AUTHORS file
// for details. All rights reserved. Use of this source code is governed by a
// BSD-style license that can be found in the LICENSE file.

import 'dart:async';

import 'package:meta/meta.dart' as meta;
import 'package:test_api/hooks.dart';

import 'describe.dart';
import 'extensions/async.dart';
import 'extensions/core.dart';
import 'extensions/iterable.dart';

/// A target for checking expectations against a value in a test.
///
/// A subject my have a real value, in which case the expectations can be
/// validated or rejected; or it may be a placeholder, in which case
/// expectations describe what would be checked but cannot be rejected.
///
/// Expectation methods are defined in extensions `on Subject`, specialized on
/// the generic [T].
/// Expectation extension methods can use the [ContextExtension] to interact
/// with the [Context] for this subject.
class Subject<T> {
  final Context<T> _context;
  Subject._(this._context);
}

extension SkipExtension<T> on Subject<T> {
  /// Mark the currently running test as skipped and return a [Subject] that
  /// will ignore all expectations.
  ///
  /// Any expectations against the return value will not be checked and will not
  /// be included in the "Expected" or "Actual" string representations of a
  /// failure.
  ///
  /// ```dart
  /// check(actual)
  ///     ..stillChecked()
  ///     ..skip('reason the expectation is temporarily not met').notChecked();
  /// ```
  ///
  /// If `skip` is used in a callback passed to `softCheck` or `describe` it
  /// will still mark the test as skipped, even though failing the expectation
  /// would not have otherwise caused the test to fail.
  Subject<T> skip(String message) {
    TestHandle.current.markSkipped(message);
    return Subject._(_SkippedContext());
  }
}

/// Creates a [Subject] that can be used to validate expectations against
/// [value], with an exception upon a failed expectation.
///
/// Expectations that are not satisfied throw a [TestFailure] to interrupt the
/// currently running test and mark it as failed.
///
/// If [because] is passed it will be included as a "Reason:" line in failure
/// messages.
///
/// ```dart
/// check(actual).equals(expected);
/// ```
@meta.useResult
Subject<T> check<T>(T value, {String? because}) => Subject._(_TestContext._root(
      value: _Present(value),
      // TODO - switch between "a" and "an"
      label: () => ['a $T'],
      fail: (f) {
        final which = f.rejection.which?.call();
        throw TestFailure([
          ...prefixFirst('Expected: ', f.detail.expected),
          ...prefixFirst('Actual: ', f.detail.actual),
          ...indent(
              prefixFirst('Actual: ', f.rejection.actual()), f.detail.depth),
          if (which != null && which.isNotEmpty)
            ...indent(prefixFirst('Which: ', which), f.detail.depth),
          if (because != null) 'Reason: $because',
        ].join('\n'));
      },
      allowAsync: true,
      allowUnawaited: true,
    ));

/// Checks whether [value] satisfies all expectations invoked in [condition],
/// without throwing an exception.
///
/// Returns `null` if all expectations are satisfied, otherwise returns the
/// [CheckFailure] for the first expectation that fails.
///
/// Asynchronous expectations are not allowed in [condition] and will cause a
/// runtime error if they are used.
CheckFailure? softCheck<T>(T value, Condition<T> condition) {
  CheckFailure? failure;
  final subject = Subject<T>._(_TestContext._root(
    value: _Present(value),
    fail: (f) {
      failure = f;
    },
    allowAsync: false,
    allowUnawaited: false,
  ));
  condition.apply(subject);
  return failure;
}

/// Checks whether [value] satisfies all expectations invoked in [condition],
/// without throwing an exception.
///
/// The future will complete to `null` if all expectations are satisfied,
/// otherwise it will complete to the [CheckFailure] for the first expectation
/// that fails.
///
/// In contrast to [softCheck], asynchronous expectations are allowed in
/// [condition].
Future<CheckFailure?> softCheckAsync<T>(T value, Condition<T> condition) async {
  CheckFailure? failure;
  final subject = Subject<T>._(_TestContext._root(
    value: _Present(value),
    fail: (f) {
      failure = f;
    },
    allowAsync: true,
    allowUnawaited: false,
  ));
  await condition.applyAsync(subject);
  return failure;
}

/// Creates a description of the expectations checked by [condition].
///
/// The strings are individual lines of a description.
/// The description of an expectation may be one or more adjacent lines.
///
/// Matches the "Expected: " lines in the output of a failure message if a value
/// did not meet the last expectation in [condition], without the first labeled
/// line.
///
/// Asynchronous expectations are not allowed in [condition], for async
/// conditions use [describeAsync].
Iterable<String> describe<T>(Condition<T> condition) {
  final context = _TestContext<T>._root(
    value: _Absent(),
    fail: (_) {
      throw UnimplementedError();
    },
    allowAsync: false,
    allowUnawaited: true,
  );
  condition.apply(Subject._(context));
  return context.detail(context).expected.skip(1);
}

/// Creates a description of the expectations checked by [condition].
///
/// The strings are individual lines of a description.
/// The description of an expectation may be one or more adjacent lines.
///
/// Matches the "Expected: " lines in the output of a failure message if a value
/// did not meet the last expectation in [condition], without the first labeled
/// line.
///
/// In contrast to [describe], asynchronous expectations are allowed in
/// [condition].
Future<Iterable<String>> describeAsync<T>(Condition<T> condition) async {
  final context = _TestContext<T>._root(
    value: _Absent(),
    fail: (_) {
      throw UnimplementedError();
    },
    allowAsync: true,
    allowUnawaited: true,
  );
  await condition.applyAsync(Subject._(context));
  return context.detail(context).expected.skip(1);
}

/// A set of expectations that are checked against the value when applied to a
/// [Subject].
///
/// This class should not be implemented or extended.
abstract class Condition<T> {
  /// Check the expectations of this condition against [subject].
  ///
  /// The [subject] should throw if any asynchronous expectations are checked.
  /// It is not possible to wait for for asynchronous expectations to be fully
  /// applied with this method.
  void apply(Subject<T> subject);

  /// Check the expectations of this condition against [subject].
  Future<void> applyAsync(Subject<T> subject);
}

ConditionSubject<T> it<T>() => ConditionSubject._();

extension ContextExtension<T> on Subject<T> {
  /// The expectations and nesting context for this subject.
  Context<T> get context => _context;
}

/// The context for a [Subject] that allows asserting expectations and creating
/// nested subjects.
///
/// A [Subject] is the target for checking expectations in a test.
/// Every subject has a [Context] which holds the "actual" value, tracks how the
/// value was obtained, and can check expectations about the value.
///
/// The user focused APIs called within tests are expectation extension methods
/// written in an extension `on Subject`, typically specialized to a specific
/// generic.
///
/// Expectation extension methods will make a call to one of the APIs on the
/// subject's [Context], and can perform one of two types of operations:
///
/// -   Expect something of the current value (such as [CoreChecks.equals] or
///     [IterableChecks.contains]) by calling [expect], [expectAsync], or
///     [expectUnawaited].
/// -   Expect that a new subject can be extracted from the current value (such
///     as [CoreChecks.has] or [FutureChecks.completes]) by calling [nest] or
///     [nestAsync].
///
///
/// Whichever type of operation, an expectation extension method provides two
/// callbacks.
/// The first callback is an `Iterable<String> Function()` returning a
/// description of the expectation.
/// The second callback always takes the actual value as an argument, and the
/// specific signature varies by operation.
///
///
/// In expectation extension methods calling [expect], [expectAync], or
/// [expectUnawaited], the `predicate` callback can report a [Rejection] if the
/// value fails to satisfy the expectation.
/// The description will be passed in a "clause" callback.
/// {@template clause_description}
/// The clause callback returns a description of what is checked which stands
/// on its own.
/// For instance the `is equal to <1>` in:
///
/// ```
/// Expected: a int that:
///   is equal to <1>
/// ```
/// {@endtemplate}
///
///
/// In expectation extension methods calling [nest] or [nestAsync], the
/// `extract` callback can return a [Extracted.rejection] if the value fails to
/// satisfy an expectation which disallows extracting the value, or an
/// [Extracted.value] to become the value in a nested subject.
/// The description will be passed in a "label" callback.
/// {@template label_description}
/// The label callback returns a description of the extracted subject as it
/// relates to the original subject.
/// For instance the `completes to a value` in:
///
/// ```
/// Expected a Future<int> that:
///   completes to a value that:
///     is equal to <1>
/// ```
///
/// A label should also be sensible when it is read as a clause.
/// If no further expectations are checked on the extracted subject, or if the
/// extraction is rejected, the "that:" is omitted in the output.
///
/// ```
///   Expected a Future<int> that:
///     completes to a value
/// ```
/// {@endtemplate}
///
///
/// A rejection carries two descriptions, one description of the "actual" value
/// that was tested, and an optional "which" with further details about how the
/// result different from the expectation.
/// If the "actual" argument is omitted it will be filled with a representation
/// of the value passed to the expectation callback formatted with [literal].
/// If an expectation extension method is written on a type of subject without a
/// useful `toString()`, the rejection can provide a string representation to
/// use instead.
/// The "which" argument may be omitted if the reason is very obvious based on
/// the clause and "actual" description, but most expectations should include a
/// "which".
///
/// The behavior of a context following a rejection depends on the source of the
/// [Subject].
///
/// When an expectation is rejected for a [check] subject, an exception is
/// thrown to interrupt the test, so no further checks should happen. The
/// failure message will include:
/// -  An "Expected" section with descriptions of all the expectations that
///    were checked, including the ones that passed, and the last one that
///    failed.
/// -  An "Actual" section, which may be the description directly from the
///    [Rejection] if the failure was on the root subject, or may start with a
///    partial version of the "Expected" description up to the label for the
///    nesting subject that saw a failure, then the "actual" from the rejection.
/// -  A "Which" description from the rejection, if it was included.
///
/// For example, if a failure happens on the root subject, the "actual" is taken
/// directly from the rejection.
///
/// ```
/// Expected: a Future<int> that:
///   completes to a value
/// Actual: a future that completes as an error
/// Which: threw <UnimplementedError> at:
/// <stack trace>
/// ```
///
/// But if the failure happens on a nested subject, the actual starts with a
/// description of the nesting or non-nesting expectations that succeeded, up
/// to nesting point of the failure, then the "actual" and "which" from the
/// rejection are indented to that level of nesting.
///
/// ```
/// Expected: a Future<int> that:
///   completes to a value that:
///     equals <1>
/// Actual: a Future<int> that:
///   completes to a value that:
///   Actual: <0>
///   Which: are not equal
/// ```
///
/// ```dart
/// extension CustomChecks on Subject<CustomType> {
///   void someExpectation() {
///     context.expect(() => ['meets this expectation'], (actual) {
///       if (_expectationIsMet(actual)) return null;
///       return Rejection(which: ['does not meet this expectation']);
///     });
///   }
///
///   Subject<Foo> get someDerivedValue =>
///       context.nest('has someDerivedValue', (actual) {
///         if (_cannotReadDerivedValue(actual)) {
///           return Extracted.rejection(which: ['cannot read someDerivedValue']);
///         }
///         return Extracted.value(_readDerivedValue(actual));
///       });
///
///   // for field reads that will not get rejected, use `has`
///   Subject<Bar> get someField => has((a) => a.someField, 'someField');
/// }
/// ```
///
/// When an expectation is rejected for a subject within a call to [softCheck]
/// or [softCheckAsync] a [CheckFailure] will be returned with the rejection, as
/// well as a [FailureDetail] which could be used to format the same failure
/// message thrown by the [check] subject.
///
/// {@template callbacks_may_be_unused}
/// The description of an expectation may never be shown to the user, so the
/// callback may never be invoked.
/// If all the conditions on a subject succeed, or if the failure detail for a
/// failed [softCheck] is never read, the descriptions will be unused.
/// String formatting for the descriptions should be performed in the callback,
/// not ahead of time.
///
///
/// The context for a subject may hold a real "actual" value to test against, or
/// it may have a placeholder within a call to [describe].
/// A context with a placeholder value will not invoke the callback to check
/// expectations.
///
/// If both callbacks are invoked, the description callback will always be
/// called strictly after the expectation callback is called.
///
/// Callbacks passed to a context should not throw.
/// {@endtemplate}
///
///
/// Some contexts disallow certain interactions.
/// {@template async_limitations}
/// Calls to [expectAsync] or [nestAsync] must not be performed by a [Condition]
/// passed to [softCheck] or [describe].
/// Use [softCheckAsync] or [describeAsync] for any condition which checks async
/// expectations.
/// {@endtemplate}
/// {@template unawaited_limitations}
/// Calls to [expectUnawaited] may not be performed by a [Condition] passed to
/// [softCheck] or [softCheckAsync].
/// {@endtemplate}
///
/// Expectation extension methods can access the context for the subject with
/// the [ContextExtension].
///
/// The [it] utility returns a subject whose context will not directly invoke
/// any callbacks, but stores them and passed them along  when the
/// [ConditionSubject] is replayed as a [Condition] against another subject.
///
/// {@template description_lines}
/// Description callbacks return an `Iterable<String>` where each element is a
/// line in the output. Individual elements should not contain newlines.
/// Utilities such as [prefixFirst], [postfixLast], and [literal] may be useful
/// to format values which are potentially multiline.
/// {@endtemplate}
///
/// This class should not be implemented or extended.
abstract class Context<T> {
  /// Expect that [predicate] will not return a [Rejection] for the checked
  /// value.
  ///
  /// {@macro clause_description}
  ///
  /// {@macro description_lines}
  ///
  /// {@macro callbacks_may_be_unused}
  ///
  /// ```dart
  /// void someExpectation() {
  ///   context.expect(() => ['meets this expectation'], (actual) {
  ///     if (_expectationIsMet(actual)) return null;
  ///     return Rejection(which: ['does not meet this expectation']);
  ///   });
  /// }
  /// ```
  void expect(
      Iterable<String> Function() clause, Rejection? Function(T) predicate);

  /// Expect that [predicate] will not result in a [Rejection] for the checked
  /// value.
  ///
  /// {@macro clause_description}
  ///
  /// {@macro description_lines}
  ///
  /// {@macro callbacks_may_be_unused}
  ///
  /// {@macro async_limitations}
  ///
  /// ```dart
  /// extension CustomChecks on Subject<CustomType> {
  ///   Future<void> someAsyncExpectation() async {
  ///     await context.expectAsync(() => ['meets this async expectation'],
  ///         (actual) async {
  ///       if (await _expectationIsMet(actual)) return null;
  ///       return Rejection(which: ['does not meet this async expectation']);
  ///     });
  ///   }
  /// }
  /// ```
  Future<void> expectAsync<R>(Iterable<String> Function() clause,
      FutureOr<Rejection?> Function(T) predicate);

  /// Expect that [predicate] will not invoke the passed callback with a
  /// [Rejection] at any point.
  ///
  /// In contrast to [expectAsync], a rejection is reported through a
  /// callback instead of through a returned Future. The callback may be invoked
  /// at any point that the failure surfaces.
  ///
  /// This may be useful for a condition checking that some event _never_
  /// happens. If there is no specific point where it is know to be safe to stop
  /// listening for the event, there is no way to complete a returned future and
  /// consider the check "complete".
  ///
  /// {@macro clause_description}
  ///
  /// {@macro description_lines}
  ///
  /// {@macro callbacks_may_be_unused}
  ///
  /// {@macro unawaited_limitations}
  /// The only useful effect of a late rejection is to throw a [TestFailure]
  /// when used with a [check] subject. Most conditions should prefer to use
  /// [expect] or [expectAsync].
  ///
  /// ```dart
  /// void someUnawaitableExpectation() async {
  ///   await context.expectUnawaited(
  ///       () => ['meets this unawaitable expectation'], (actual, reject) {
  ///     final failureSignal = _completeIfFailed(actual);
  ///     unawaited(failureSignal.then((_) {
  ///       reject(Reject(
  ///           which: ['unexpectedly failed this unawaited expectation']));
  ///     }));
  ///   });
  /// }
  /// ```
  void expectUnawaited(Iterable<String> Function() clause,
      void Function(T, void Function(Rejection)) predicate);

  /// Extract a property from the value for further checking.
  ///
  /// If the property cannot be extracted, [extract] should return an
  /// [Extracted.rejection] describing the problem. Otherwise it should return
  /// an [Extracted.value].
  ///
<<<<<<< HEAD
  /// The [label] will be used preceding "that:" in a description. Expectations
  /// applied to the returned [Subject] will follow the label, indented by two
  /// more spaces.
  ///
  /// If [atSameLevel] is true then [R] should be a subtype of [T], and a
  /// returned [Extracted.value] should be the same instance as the passed
  /// value, or an object which is is equivalent but has a type which is more
  /// convenient to test. In this case expectations applied to the return
  /// [Subject] will behave as if they were applied to the subject for this
  /// context. The [label] will be used as if it were a single line "clause"
  /// passed to [expect]. If the label is empty, the clause will be omitted. The
  /// label should only be left empty if the value extraction cannot fail.
=======
  /// Subsequent expectations can be checked for the extracted value on the
  /// returned [Subject].
  ///
  /// {@macro label_description}
  ///
  /// If [atSameLevel] is true then the returned [Extracted.value] should hold
  /// the same instance as the passed value, or an object which is is equivalent
  /// but has a type that is more convenient to test.
  /// In this case expectations applied to the returned [Subject] will behave as
  /// if they were applied to the subject for this context.
  /// The [label] will be used as if it were a "clause" argument passed to
  /// [expect].
  /// If the label returns an empty iterable, the clause will be omitted.
  /// The label should only be left empty if the value extraction cannot be
  /// rejected.
  ///
  /// {@macro description_lines}
  ///
  /// {@macro callbacks_may_be_unused}
  ///
  /// ```dart
  /// Subject<Foo> get someDerivedValue =>
  ///     context.nest(() => ['has someDerivedValue'], (actual) {
  ///       if (_cannotReadDerivedValue(actual)) {
  ///         return Extracted.rejection(
  ///             which: ['cannot read someDerivedValue']);
  ///       }
  ///       return Extracted.value(_readDerivedValue(actual));
  ///     });
  /// ```
>>>>>>> e56c6439
  Subject<R> nest<R>(
      Iterable<String> Function() label, Extracted<R> Function(T) extract,
      {bool atSameLevel = false});

  /// Extract an asynchronous property from the value for further checking.
  ///
  /// If the property cannot be extracted, [extract] should return an
  /// [Extracted.rejection] describing the problem. Otherwise it should return
  /// an [Extracted.value].
  ///
  /// In contrast to [nest], subsequent expectations need to be passed in
  /// [nestedCondition] which will be applied to the subject for the extracted
  /// value.
  ///
  /// {@macro label_description}
  ///
  /// {@macro description_lines}
  ///
  /// {@macro callbacks_may_be_unused}
  ///
  /// {@macro async_limitations}
  ///
<<<<<<< HEAD
  /// Some context may disallow asynchronous expectations, for instance in
  /// [softCheck] which must synchronously check the value. In those contexts
  /// this method will throw.
  Future<Subject<R>> nestAsync<R>(Iterable<String> Function() label,
      FutureOr<Extracted<R>> Function(T) extract);
=======
  /// ```dart
  /// Future<void> someAsyncResult([Condition<Result> resultCondition]) async {
  ///   await context.nestAsync(() => ['has someAsyncResult'], (actual) async {
  ///     if (await _asyncOperationFailed(actual)) {
  ///       return Extracted.rejection(which: ['cannot read someAsyncResult']);
  ///     }
  ///     return Extracted.value(await _readAsyncResult(actual));
  ///   }, resultCondition);
  /// }
  /// ```
  Future<void> nestAsync<R>(
      Iterable<String> Function() label,
      FutureOr<Extracted<R>> Function(T) extract,
      Condition<R>? nestedCondition);
>>>>>>> e56c6439
}

Iterable<String> _empty() => const [];

/// A property extracted from a value being checked, or a rejection.
class Extracted<T> {
  final Rejection? _rejection;
  final T? _value;

  /// Creates a rejected extraction to indicate a failure trying to read the
  /// value.
  ///
  /// When a nesting is rejected with an omitted or empty [actual] argument, it
  /// will be filled in with the [literal] representation of the value.
  Extracted.rejection(
<<<<<<< HEAD
      {Iterable<String> Function() actual = _empty,
      Iterable<String> Function()? which})
      : rejection = Rejection(actual: actual, which: which),
        value = null;
  Extracted.value(T this.value) : rejection = null;
=======
      {Iterable<String> actual = const [], Iterable<String>? which})
      : _rejection = Rejection(actual: actual, which: which),
        _value = null;
  Extracted.value(T this._value) : _rejection = null;
>>>>>>> e56c6439

  Extracted._(Rejection this._rejection) : _value = null;

  Extracted<R> _map<R>(R Function(T) transform) {
    final rejection = _rejection;
    if (rejection != null) return Extracted._(rejection);
    return Extracted.value(transform(_value as T));
  }

<<<<<<< HEAD
  Extracted<T> _fillActual(Object? actual) =>
      rejection == null || rejection!.actual != _empty
          ? this
          : Extracted.rejection(
              actual: () => literal(actual), which: rejection!.which);
=======
  Extracted<T> _fillActual(Object? actual) => _rejection == null ||
          _rejection!.actual.isNotEmpty
      ? this
      : Extracted.rejection(actual: literal(actual), which: _rejection!.which);
>>>>>>> e56c6439
}

abstract class _Optional<T> {
  R? apply<R extends FutureOr<Rejection?>>(R Function(T) callback);
  Future<Extracted<_Optional<R>>> mapAsync<R>(
      FutureOr<Extracted<R>> Function(T) transform);
  Extracted<_Optional<R>> map<R>(Extracted<R> Function(T) transform);
}

class _Present<T> implements _Optional<T> {
  final T value;
  _Present(this.value);

  @override
  R? apply<R extends FutureOr<Rejection?>>(R Function(T) c) => c(value);

  @override
  Future<Extracted<_Present<R>>> mapAsync<R>(
      FutureOr<Extracted<R>> Function(T) transform) async {
    final transformed = await transform(value);
    return transformed._map((v) => _Present(v));
  }

  @override
  Extracted<_Present<R>> map<R>(Extracted<R> Function(T) transform) =>
      transform(value)._map((v) => _Present(v));
}

class _Absent<T> implements _Optional<T> {
  @override
  R? apply<R extends FutureOr<Rejection?>>(R Function(T) c) => null;

  @override
  Future<Extracted<_Absent<R>>> mapAsync<R>(
          FutureOr<Extracted<R>> Function(T) transform) async =>
      Extracted.value(_Absent<R>());

  @override
  Extracted<_Absent<R>> map<R>(FutureOr<Extracted<R>> Function(T) transform) =>
      Extracted.value(_Absent<R>());
}

class _TestContext<T> implements Context<T>, _ClauseDescription {
  final _Optional<T> _value;

  /// A reference to find the root context which this context is nested under.
  ///
  /// null only for the root context.
  final _TestContext<dynamic>? _parent;

  final List<_ClauseDescription> _clauses;
  final List<_TestContext> _aliases;

<<<<<<< HEAD
  // The "a value" in "a value that:".
  final Iterable<String> Function() _label;

=======
>>>>>>> e56c6439
  final void Function(CheckFailure) _fail;

  final bool _allowAsync;
  final bool _allowUnawaited;

  /// A callback that returns a label for this context.
  ///
  /// If this context is the root the label should return a phrase like
  /// "a List" in
  ///
  /// ```
  /// Expected: a List that:
  /// ```
  ///
  /// If this context is nested under another context the lable should return a
  /// phrase like "completes to a value" in
  ///
  ///
  /// ```
  /// Expected: a Future<int> that:
  ///   completes to a value that:
  /// ```
  ///
  /// In cases where a nested context does not have any expectations checked on
  /// it, the "that:" will be will be omitted.
  final Iterable<String> Function() _label;

  static Iterable<String> _emptyLabel() => const [];

  /// Create a context appropriate for a subject which is not nested under any
  /// other subject.
  _TestContext._root({
    required _Optional<T> value,
    required void Function(CheckFailure) fail,
    required bool allowAsync,
    required bool allowUnawaited,
    Iterable<String> Function()? label,
  })  : _value = value,
<<<<<<< HEAD
        _label = label ?? (() => ['']),
=======
        _label = (() => [label ?? '']),
>>>>>>> e56c6439
        _fail = fail,
        _allowAsync = allowAsync,
        _allowUnawaited = allowUnawaited,
        _parent = null,
        _clauses = [],
        _aliases = [];

  _TestContext._alias(_TestContext original, this._value)
      : _parent = original,
        _clauses = original._clauses,
        _aliases = original._aliases,
        _fail = original._fail,
        _allowAsync = original._allowAsync,
        _allowUnawaited = original._allowUnawaited,
        // Never read from an aliased context because they are never present in
        // `_clauses`.
<<<<<<< HEAD
        _label = (() => ['']);
=======
        _label = _emptyLabel;
>>>>>>> e56c6439

  /// Create a context nested under [parent].
  ///
  /// The [_label] callback should not return an empty iterable.
  _TestContext._child(this._value, this._label, _TestContext<dynamic> parent)
      : _parent = parent,
        _fail = parent._fail,
        _allowAsync = parent._allowAsync,
        _allowUnawaited = parent._allowUnawaited,
        _clauses = [],
        _aliases = [];

  @override
  void expect(
      Iterable<String> Function() clause, Rejection? Function(T) predicate) {
    _clauses.add(_ExpectationClause(clause));
    final rejection =
        _value.apply((actual) => predicate(actual)?._fillActual(actual));
    if (rejection != null) {
      _fail(_failure(rejection));
    }
  }

  @override
  Future<void> expectAsync<R>(Iterable<String> Function() clause,
      FutureOr<Rejection?> Function(T) predicate) async {
    if (!_allowAsync) {
      throw StateError(
          'Async expectations cannot be used on a synchronous subject');
    }
    _clauses.add(_ExpectationClause(clause));
    final outstandingWork = TestHandle.current.markPending();
    final rejection = await _value.apply(
        (actual) async => (await predicate(actual))?._fillActual(actual));
    outstandingWork.complete();
    if (rejection == null) return;
    _fail(_failure(rejection));
  }

  @override
  void expectUnawaited(Iterable<String> Function() clause,
      void Function(T actual, void Function(Rejection) reject) predicate) {
    if (!_allowUnawaited) {
      throw StateError('Late expectations cannot be used for soft checks');
    }
    _clauses.add(_ExpectationClause(clause));
    _value.apply((actual) {
      predicate(actual, (r) => _fail(_failure(r._fillActual(actual))));
    });
  }

  @override
  Subject<R> nest<R>(
      Iterable<String> Function() label, Extracted<R> Function(T) extract,
      {bool atSameLevel = false}) {
    final result = _value.map((actual) => extract(actual)._fillActual(actual));
    final rejection = result._rejection;
    if (rejection != null) {
<<<<<<< HEAD
      _clauses.add(_StringClause(label));
=======
      _clauses.add(_ExpectationClause(label));
>>>>>>> e56c6439
      _fail(_failure(rejection));
    }
    final value = result._value ?? _Absent<R>();
    final _TestContext<R> context;
    if (atSameLevel) {
      context = _TestContext._alias(this, value);
      _aliases.add(context);
<<<<<<< HEAD
      _clauses.add(_StringClause(label));
=======
      _clauses.add(_ExpectationClause(label));
>>>>>>> e56c6439
    } else {
      context = _TestContext._child(value, label, this);
      _clauses.add(context);
    }
    return Subject._(context);
  }

  @override
<<<<<<< HEAD
  Future<Subject<R>> nestAsync<R>(Iterable<String> Function() label,
      FutureOr<Extracted<R>> Function(T) extract) async {
=======
  Future<void> nestAsync<R>(
      Iterable<String> Function() label,
      FutureOr<Extracted<R>> Function(T) extract,
      Condition<R>? nestedCondition) async {
>>>>>>> e56c6439
    if (!_allowAsync) {
      throw StateError(
          'Async expectations cannot be used on a synchronous subject');
    }
    final outstandingWork = TestHandle.current.markPending();
    final result = await _value.mapAsync(
        (actual) async => (await extract(actual))._fillActual(actual));
    outstandingWork.complete();
    final rejection = result._rejection;
    if (rejection != null) {
<<<<<<< HEAD
      _clauses.add(_StringClause(label));
=======
      _clauses.add(_ExpectationClause(label));
>>>>>>> e56c6439
      _fail(_failure(rejection));
    }
    final value = result._value ?? _Absent<R>();
    final context = _TestContext<R>._child(value, label, this);
    _clauses.add(context);
    await nestedCondition?.applyAsync(Subject<R>._(context));
  }

  CheckFailure _failure(Rejection rejection) =>
      CheckFailure(rejection, () => _root.detail(this));

  _TestContext get _root {
    _TestContext<dynamic> current = this;
    while (current._parent != null) {
      current = current._parent!;
    }
    return current;
  }

  @override
  FailureDetail detail(_TestContext failingContext) {
    final thisContextFailed =
        identical(failingContext, this) || _aliases.contains(failingContext);
    var foundDepth = thisContextFailed ? 0 : -1;
    var foundOverlap = thisContextFailed ? 0 : -1;
    var successfulOverlap = 0;
    final expected = <String>[];
    if (_clauses.isEmpty) {
      expected.addAll(_label());
    } else {
      expected.addAll(postfixLast(' that:', _label()));
      for (var clause in _clauses) {
        final details = clause.detail(failingContext);
        expected.addAll(indent(details.expected));
        if (details.depth >= 0) {
          assert(foundDepth == -1);
          assert(foundOverlap == -1);
          foundDepth = details.depth + 1;
          foundOverlap = details._actualOverlap + successfulOverlap + 1;
        } else {
          if (foundDepth == -1) {
            successfulOverlap += details.expected.length;
          }
        }
      }
    }
    return FailureDetail(expected, foundOverlap, foundDepth);
  }
}

/// A context which never runs expectations and can never fail.
class _SkippedContext<T> implements Context<T> {
  @override
  void expect(
      Iterable<String> Function() clause, Rejection? Function(T) predicate) {
    // no-op
  }

  @override
  Future<void> expectAsync<R>(Iterable<String> Function() clause,
      FutureOr<Rejection?> Function(T) predicate) async {
    // no-op
  }

  @override
  void expectUnawaited(Iterable<String> Function() clause,
      void Function(T actual, void Function(Rejection) reject) predicate) {
    // no-op
  }

  @override
  Subject<R> nest<R>(
      Iterable<String> Function() label, Extracted<R> Function(T p1) extract,
      {bool atSameLevel = false}) {
    return Subject._(_SkippedContext());
  }

  @override
<<<<<<< HEAD
  Future<Subject<R>> nestAsync<R>(Iterable<String> Function() label,
      FutureOr<Extracted<R>> Function(T p1) extract) async {
    return Subject._(_SkippedContext());
=======
  Future<void> nestAsync<R>(
      Iterable<String> Function() label,
      FutureOr<Extracted<R>> Function(T p1) extract,
      Condition<R>? nestedCondition) async {
    // no-op
>>>>>>> e56c6439
  }
}

abstract class _ClauseDescription {
  FailureDetail detail(_TestContext failingContext);
}

class _ExpectationClause implements _ClauseDescription {
  final Iterable<String> Function() _expected;
  _ExpectationClause(this._expected);
  @override
  FailureDetail detail(_TestContext failingContext) =>
      FailureDetail(_expected(), -1, -1);
}

/// The result an expectation that failed for a subject..
class CheckFailure {
  /// The specific rejected value within the overall subject that caused the
  /// failure.
  ///
  /// The [Rejection.actual] may be a property derived from the value at the
  /// root of the subject, for instance a field or an element in a collection.
  final Rejection rejection;

  /// The context within the overall subject where an expectation resulted in
  /// the [rejection].
  late final FailureDetail detail = _readDetail();

  final FailureDetail Function() _readDetail;

  CheckFailure(this.rejection, this._readDetail);
}

/// The context for a failed expectation.
///
/// A subject may have some number of succeeding expectations, and the failure may
/// be for an expectation against a property derived from the value at the root
/// of the subject. For example, in `check([]).length.equals(1)` the
/// specific value that gets rejected is `0` from the length of the list, and
/// the subject that sees the rejection is nested with the label "has length".
class FailureDetail {
  /// A description of all the conditions the subject was expected to satisfy.
  ///
  /// Each subject has a label. At the root the label is typically "a <Type>"
  /// and nested subjects get a label based on the condition which extracted a
  /// property for further checks. Each level of nesting is described as
  /// "<label> that:" followed by an indented list of the expectations for that
  /// property.
  ///
  /// For example:
  ///
  ///   a List that:
  ///     has length that:
  ///       equals <3>
  final Iterable<String> expected;

  /// A description of the conditions the checked value satisfied.
  ///
  /// Matches the format of [expected], except it will be cut off after the
  /// label for the subject that had a failing expectation. For example, if the
  /// equality check for the length of a list fails:
  ///
  ///   a List that:
  ///     has length that:
  ///
  /// If the subject with a failing expectation is the root, returns an empty
  /// list. Instead the "Actual: " value from the rejection can be used without
  /// indentation.
  Iterable<String> get actual =>
      _actualOverlap > 0 ? expected.take(_actualOverlap + 1) : const [];

  /// The number of lines from [expected] which describe conditions that were
  /// successful.
  ///
  /// A failed expectation on a derived property may have some number of
  /// expectations that were checked and satisfied starting from the root
  /// subject. This field indicates how many lines of expectations were
  /// successful.
  final int _actualOverlap;

  /// The number of times the failing subject was nested from the root subject.
  ///
  /// Indicates how far the "Actual: " and "Which: " lines from the [Rejection]
  /// should be indented so that they are at the same level of indentation as
  /// the label for the subject where the expectation failed.
  ///
  /// For example, if a `List` is expected to and have a certain length
  /// [expected] may be:
  ///
  ///   a List that:
  ///     has length that:
  ///       equals <3>
  ///
  /// If the actual value had an incorrect length, the [depth] will be `1` to
  /// indicate that the failure occurred checking one of the expectations
  /// against the `has length` label.
  final int depth;

  FailureDetail(this.expected, this._actualOverlap, this.depth);
}

/// A description of a value that failed an expectation.
class Rejection {
  /// A description of the actual value as it relates to the expectation.
  ///
  /// This may use [literal] to show a String representation of the value, or it
  /// may be a description of a specific aspect of the value. For instance an
  /// expectation that a Future completes to a value may describe the actual as
  /// "A Future that completes to an error".
  ///
  /// When a value is rejected with no [actual] argument, it will be filled in
  /// with the [literal] representation of the value.
  ///
  /// Lines should be split to separate elements, and individual strings should
  /// not contain newlines.
  ///
  /// This is printed following an "Actual: " label in the output of a failure
  /// message. All lines in the message will be indented to the level of the
  /// expectation in the description, and printed following the descriptions of
  /// any expectations that have already passed.
  final Iterable<String> Function() actual;

  /// A description of the way that [actual] failed to meet the expectation.
  ///
  /// An expectation can provide extra detail, or focus attention on a specific
  /// part of the value. For instance when comparing multiple elements in a
  /// collection, the rejection may describe that the value "has an unequal
  /// value at index 3".
  ///
  /// Lines should be separate values in the iterable, if any element contains a
  /// newline it may cause problems with indentation in the output.
  ///
  /// When provided, this is printed following a "Which: " label at the end of
  /// the output for the failure message.
  final Iterable<String> Function()? which;

  Rejection _fillActual(Object? value) => actual != _empty
      ? this
      : Rejection(actual: () => literal(value), which: which);

  Rejection({this.actual = _empty, this.which});
}

/// A [Subject] which records expectations and can replay them as a [Condition].
class ConditionSubject<T> implements Subject<T>, Condition<T> {
  ConditionSubject._();

  @override
  void apply(Subject<T> subject) {
    _context.apply(subject);
  }

  @override
  Future<void> applyAsync(Subject<T> subject) async {
    await _context.applyAsync(subject);
  }

  @override
  final _ReplayContext<T> _context = _ReplayContext();

  @override
  String toString() {
    return ['A value that:', ...describe(_context)].join('\n');
  }
}

class _ReplayContext<T> implements Context<T>, Condition<T> {
  final _interactions = <FutureOr<void> Function(Context<T>)>[];

  @override
  void apply(Subject<T> subject) {
    for (var interaction in _interactions) {
      interaction(subject.context);
    }
  }

  @override
  Future<void> applyAsync(Subject<T> subject) async {
    for (var interaction in _interactions) {
      await interaction(subject.context);
    }
  }

  @override
  void expect(
      Iterable<String> Function() clause, Rejection? Function(T) predicate) {
    _interactions.add((c) {
      c.expect(clause, predicate);
    });
  }

  @override
  Future<void> expectAsync<R>(Iterable<String> Function() clause,
      FutureOr<Rejection?> Function(T) predicate) async {
    _interactions.add((c) async {
      await c.expectAsync(clause, predicate);
    });
  }

  @override
  void expectUnawaited(Iterable<String> Function() clause,
      void Function(T, void Function(Rejection)) predicate) {
    _interactions.add((c) {
      c.expectUnawaited(clause, predicate);
    });
  }

  @override
  Subject<R> nest<R>(
      Iterable<String> Function() label, Extracted<R> Function(T p1) extract,
      {bool atSameLevel = false}) {
    final nestedContext = _ReplayContext<R>();
    _interactions.add((c) {
      var result = c.nest(label, extract, atSameLevel: atSameLevel);
      nestedContext.apply(result);
    });
    return Subject._(nestedContext);
  }

  @override
<<<<<<< HEAD
  Future<Subject<R>> nestAsync<R>(Iterable<String> Function() label,
      FutureOr<Extracted<R>> Function(T) extract) async {
    final nestedContext = _ReplayContext<R>();
=======
  Future<void> nestAsync<R>(
      Iterable<String> Function() label,
      FutureOr<Extracted<R>> Function(T) extract,
      Condition<R>? nestedCondition) async {
>>>>>>> e56c6439
    _interactions.add((c) async {
      await c.nestAsync(label, extract, nestedCondition);
    });
  }
}<|MERGE_RESOLUTION|>--- conflicted
+++ resolved
@@ -66,7 +66,7 @@
 Subject<T> check<T>(T value, {String? because}) => Subject._(_TestContext._root(
       value: _Present(value),
       // TODO - switch between "a" and "an"
-      label: () => ['a $T'],
+      label: 'a $T',
       fail: (f) {
         final which = f.rejection.which?.call();
         throw TestFailure([
@@ -490,20 +490,6 @@
   /// [Extracted.rejection] describing the problem. Otherwise it should return
   /// an [Extracted.value].
   ///
-<<<<<<< HEAD
-  /// The [label] will be used preceding "that:" in a description. Expectations
-  /// applied to the returned [Subject] will follow the label, indented by two
-  /// more spaces.
-  ///
-  /// If [atSameLevel] is true then [R] should be a subtype of [T], and a
-  /// returned [Extracted.value] should be the same instance as the passed
-  /// value, or an object which is is equivalent but has a type which is more
-  /// convenient to test. In this case expectations applied to the return
-  /// [Subject] will behave as if they were applied to the subject for this
-  /// context. The [label] will be used as if it were a single line "clause"
-  /// passed to [expect]. If the label is empty, the clause will be omitted. The
-  /// label should only be left empty if the value extraction cannot fail.
-=======
   /// Subsequent expectations can be checked for the extracted value on the
   /// returned [Subject].
   ///
@@ -534,7 +520,6 @@
   ///       return Extracted.value(_readDerivedValue(actual));
   ///     });
   /// ```
->>>>>>> e56c6439
   Subject<R> nest<R>(
       Iterable<String> Function() label, Extracted<R> Function(T) extract,
       {bool atSameLevel = false});
@@ -557,13 +542,6 @@
   ///
   /// {@macro async_limitations}
   ///
-<<<<<<< HEAD
-  /// Some context may disallow asynchronous expectations, for instance in
-  /// [softCheck] which must synchronously check the value. In those contexts
-  /// this method will throw.
-  Future<Subject<R>> nestAsync<R>(Iterable<String> Function() label,
-      FutureOr<Extracted<R>> Function(T) extract);
-=======
   /// ```dart
   /// Future<void> someAsyncResult([Condition<Result> resultCondition]) async {
   ///   await context.nestAsync(() => ['has someAsyncResult'], (actual) async {
@@ -578,7 +556,6 @@
       Iterable<String> Function() label,
       FutureOr<Extracted<R>> Function(T) extract,
       Condition<R>? nestedCondition);
->>>>>>> e56c6439
 }
 
 Iterable<String> _empty() => const [];
@@ -594,18 +571,11 @@
   /// When a nesting is rejected with an omitted or empty [actual] argument, it
   /// will be filled in with the [literal] representation of the value.
   Extracted.rejection(
-<<<<<<< HEAD
       {Iterable<String> Function() actual = _empty,
       Iterable<String> Function()? which})
-      : rejection = Rejection(actual: actual, which: which),
-        value = null;
-  Extracted.value(T this.value) : rejection = null;
-=======
-      {Iterable<String> actual = const [], Iterable<String>? which})
       : _rejection = Rejection(actual: actual, which: which),
         _value = null;
   Extracted.value(T this._value) : _rejection = null;
->>>>>>> e56c6439
 
   Extracted._(Rejection this._rejection) : _value = null;
 
@@ -615,18 +585,11 @@
     return Extracted.value(transform(_value as T));
   }
 
-<<<<<<< HEAD
   Extracted<T> _fillActual(Object? actual) =>
-      rejection == null || rejection!.actual != _empty
+      _rejection == null || _rejection!.actual != _empty
           ? this
           : Extracted.rejection(
-              actual: () => literal(actual), which: rejection!.which);
-=======
-  Extracted<T> _fillActual(Object? actual) => _rejection == null ||
-          _rejection!.actual.isNotEmpty
-      ? this
-      : Extracted.rejection(actual: literal(actual), which: _rejection!.which);
->>>>>>> e56c6439
+              actual: () => literal(actual), which: _rejection!.which);
 }
 
 abstract class _Optional<T> {
@@ -680,12 +643,6 @@
   final List<_ClauseDescription> _clauses;
   final List<_TestContext> _aliases;
 
-<<<<<<< HEAD
-  // The "a value" in "a value that:".
-  final Iterable<String> Function() _label;
-
-=======
->>>>>>> e56c6439
   final void Function(CheckFailure) _fail;
 
   final bool _allowAsync;
@@ -722,13 +679,9 @@
     required void Function(CheckFailure) fail,
     required bool allowAsync,
     required bool allowUnawaited,
-    Iterable<String> Function()? label,
+    String? label,
   })  : _value = value,
-<<<<<<< HEAD
-        _label = label ?? (() => ['']),
-=======
         _label = (() => [label ?? '']),
->>>>>>> e56c6439
         _fail = fail,
         _allowAsync = allowAsync,
         _allowUnawaited = allowUnawaited,
@@ -745,11 +698,7 @@
         _allowUnawaited = original._allowUnawaited,
         // Never read from an aliased context because they are never present in
         // `_clauses`.
-<<<<<<< HEAD
-        _label = (() => ['']);
-=======
         _label = _emptyLabel;
->>>>>>> e56c6439
 
   /// Create a context nested under [parent].
   ///
@@ -808,11 +757,7 @@
     final result = _value.map((actual) => extract(actual)._fillActual(actual));
     final rejection = result._rejection;
     if (rejection != null) {
-<<<<<<< HEAD
-      _clauses.add(_StringClause(label));
-=======
       _clauses.add(_ExpectationClause(label));
->>>>>>> e56c6439
       _fail(_failure(rejection));
     }
     final value = result._value ?? _Absent<R>();
@@ -820,11 +765,7 @@
     if (atSameLevel) {
       context = _TestContext._alias(this, value);
       _aliases.add(context);
-<<<<<<< HEAD
-      _clauses.add(_StringClause(label));
-=======
       _clauses.add(_ExpectationClause(label));
->>>>>>> e56c6439
     } else {
       context = _TestContext._child(value, label, this);
       _clauses.add(context);
@@ -833,15 +774,10 @@
   }
 
   @override
-<<<<<<< HEAD
-  Future<Subject<R>> nestAsync<R>(Iterable<String> Function() label,
-      FutureOr<Extracted<R>> Function(T) extract) async {
-=======
   Future<void> nestAsync<R>(
       Iterable<String> Function() label,
       FutureOr<Extracted<R>> Function(T) extract,
       Condition<R>? nestedCondition) async {
->>>>>>> e56c6439
     if (!_allowAsync) {
       throw StateError(
           'Async expectations cannot be used on a synchronous subject');
@@ -852,11 +788,7 @@
     outstandingWork.complete();
     final rejection = result._rejection;
     if (rejection != null) {
-<<<<<<< HEAD
-      _clauses.add(_StringClause(label));
-=======
       _clauses.add(_ExpectationClause(label));
->>>>>>> e56c6439
       _fail(_failure(rejection));
     }
     final value = result._value ?? _Absent<R>();
@@ -935,17 +867,11 @@
   }
 
   @override
-<<<<<<< HEAD
-  Future<Subject<R>> nestAsync<R>(Iterable<String> Function() label,
-      FutureOr<Extracted<R>> Function(T p1) extract) async {
-    return Subject._(_SkippedContext());
-=======
   Future<void> nestAsync<R>(
       Iterable<String> Function() label,
       FutureOr<Extracted<R>> Function(T p1) extract,
       Condition<R>? nestedCondition) async {
     // no-op
->>>>>>> e56c6439
   }
 }
 
@@ -1166,16 +1092,10 @@
   }
 
   @override
-<<<<<<< HEAD
-  Future<Subject<R>> nestAsync<R>(Iterable<String> Function() label,
-      FutureOr<Extracted<R>> Function(T) extract) async {
-    final nestedContext = _ReplayContext<R>();
-=======
   Future<void> nestAsync<R>(
       Iterable<String> Function() label,
       FutureOr<Extracted<R>> Function(T) extract,
       Condition<R>? nestedCondition) async {
->>>>>>> e56c6439
     _interactions.add((c) async {
       await c.nestAsync(label, extract, nestedCondition);
     });
