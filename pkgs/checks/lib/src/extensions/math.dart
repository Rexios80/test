// Copyright (c) 2022, the Dart project authors.  Please see the AUTHORS file
// for details. All rights reserved. Use of this source code is governed by a
// BSD-style license that can be found in the LICENSE file.

import 'package:checks/context.dart';

extension NumChecks on Subject<num> {
<<<<<<< HEAD
  /// Expects that this number is greater than [other].
  void isGreaterThan(num other) {
    context.expect(() => ['is greater than <$other>'], (actual) {
      if (actual > other) return null;
      return Rejection(which: () => ['is not greater than <$other>']);
    });
  }

  /// Expects that this number is greater than or equal to [other].
  void isGreaterOrEqual(num other) {
    context.expect(() => ['is greater than or equal to <$other>'], (actual) {
      if (actual >= other) return null;
      return Rejection(
          which: () => ['is not greater than or equal to <$other>']);
    });
  }

  /// Expects that this number is less than [other].
  void isLessThan(num other) {
    context.expect(() => ['is less than <$other>'], (actual) {
      if (actual < other) return null;
      return Rejection(which: () => ['is not less than <$other>']);
    });
  }

  /// Expects that this number is less than or equal to [other].
  void isLessOrEqual(num other) {
    context.expect(() => ['is less than or equal to <$other>'], (actual) {
      if (actual <= other) return null;
      return Rejection(which: () => ['is not less than or equal to <$other>']);
    });
  }

=======
>>>>>>> 7a6c98d0
  /// Expects that [num.isNaN] is true.
  void isNaN() {
    context.expect(() => ['is not a number (NaN)'], (actual) {
      if (actual.isNaN) return null;
      return Rejection(which: () => ['is a number']);
    });
  }

  /// Expects that [num.isNaN] is false.
  void isNotNaN() {
    context.expect(() => ['is a number (not NaN)'], (actual) {
      if (!actual.isNaN) return null;
      return Rejection(which: () => ['is not a number (NaN)']);
    });
  }

  /// Expects that [num.isNegative] is true.
  void isNegative() {
    context.expect(() => ['is negative'], (actual) {
      if (actual.isNegative) return null;
      return Rejection(which: () => ['is not negative']);
    });
  }

  /// Expects that [num.isNegative] is false.
  void isNotNegative() {
    context.expect(() => ['is not negative'], (actual) {
      if (!actual.isNegative) return null;
      return Rejection(which: () => ['is negative']);
    });
  }

  /// Expects that [num.isFinite] is true.
  void isFinite() {
    context.expect(() => ['is finite'], (actual) {
      if (actual.isFinite) return null;
      return Rejection(which: () => ['is not finite']);
    });
  }

  /// Expects that [num.isFinite] is false.
  ///
  /// Satisfied by [double.nan], [double.infinity] and
  /// [double.negativeInfinity].
  void isNotFinite() {
    context.expect(() => ['is not finite'], (actual) {
      if (!actual.isFinite) return null;
      return Rejection(which: () => ['is finite']);
    });
  }

  /// Expects that [num.isInfinite] is true.
  ///
  /// Satisfied by [double.infinity] and [double.negativeInfinity].
  void isInfinite() {
    context.expect(() => ['is infinite'], (actual) {
      if (actual.isInfinite) return null;
      return Rejection(which: () => ['is not infinite']);
    });
  }

  /// Expects that [num.isInfinite] is false.
  ///
  /// Satisfied by [double.nan] and finite numbers.
  void isNotInfinite() {
    context.expect(() => ['is not infinite'], (actual) {
      if (!actual.isInfinite) return null;
      return Rejection(which: () => ['is infinite']);
    });
  }

  /// Expects that the difference between this number and [other] is less than
  /// or equal to [delta].
  void isCloseTo(num other, num delta) {
    context.expect(() => ['is within <$delta> of <$other>'], (actual) {
      final difference = (other - actual).abs();
      if (difference <= delta) return null;
      return Rejection(which: () => ['differs by <$difference>']);
    });
  }
}<|MERGE_RESOLUTION|>--- conflicted
+++ resolved
@@ -5,42 +5,6 @@
 import 'package:checks/context.dart';
 
 extension NumChecks on Subject<num> {
-<<<<<<< HEAD
-  /// Expects that this number is greater than [other].
-  void isGreaterThan(num other) {
-    context.expect(() => ['is greater than <$other>'], (actual) {
-      if (actual > other) return null;
-      return Rejection(which: () => ['is not greater than <$other>']);
-    });
-  }
-
-  /// Expects that this number is greater than or equal to [other].
-  void isGreaterOrEqual(num other) {
-    context.expect(() => ['is greater than or equal to <$other>'], (actual) {
-      if (actual >= other) return null;
-      return Rejection(
-          which: () => ['is not greater than or equal to <$other>']);
-    });
-  }
-
-  /// Expects that this number is less than [other].
-  void isLessThan(num other) {
-    context.expect(() => ['is less than <$other>'], (actual) {
-      if (actual < other) return null;
-      return Rejection(which: () => ['is not less than <$other>']);
-    });
-  }
-
-  /// Expects that this number is less than or equal to [other].
-  void isLessOrEqual(num other) {
-    context.expect(() => ['is less than or equal to <$other>'], (actual) {
-      if (actual <= other) return null;
-      return Rejection(which: () => ['is not less than or equal to <$other>']);
-    });
-  }
-
-=======
->>>>>>> 7a6c98d0
   /// Expects that [num.isNaN] is true.
   void isNaN() {
     context.expect(() => ['is not a number (NaN)'], (actual) {
