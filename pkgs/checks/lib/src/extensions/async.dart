--- conflicted
+++ resolved
@@ -12,21 +12,6 @@
   /// Expects that the `Future` completes to a value without throwing.
   ///
   /// Fails if the future completes as an error.
-<<<<<<< HEAD
-  Future<Subject<T>> completes() =>
-      context.nestAsync<T>(() => ['completes to a value'], (actual) async {
-        try {
-          return Extracted.value(await actual);
-        } catch (e, st) {
-          return Extracted.rejection(
-              actual: () => ['a future that completes as an error'],
-              which: () => [
-                    ...prefixFirst('threw ', postfixLast(' at:', literal(e))),
-                    ...(const LineSplitter()).convert(st.toString())
-                  ]);
-        }
-      });
-=======
   ///
   /// Pass [completionCondition] to check expectations on the completion result.
   ///
@@ -37,16 +22,15 @@
       try {
         return Extracted.value(await actual);
       } catch (e, st) {
-        return Extracted.rejection(actual: [
-          'a future that completes as an error'
-        ], which: [
-          ...prefixFirst('threw ', postfixLast(' at:', literal(e))),
-          ...(const LineSplitter()).convert(st.toString())
-        ]);
+        return Extracted.rejection(
+            actual: () => ['a future that completes as an error'],
+            which: () => [
+                  ...prefixFirst('threw ', postfixLast(' at:', literal(e))),
+                  ...(const LineSplitter()).convert(st.toString())
+                ]);
       }
     }, completionCondition);
   }
->>>>>>> e56c6439
 
   /// Expects that the `Future` never completes as a value or an error.
   ///
@@ -77,27 +61,6 @@
   /// Expects that the `Future` completes as an error.
   ///
   /// Fails if the future completes to a value.
-<<<<<<< HEAD
-  Future<Subject<E>> throws<E extends Object>() => context.nestAsync<E>(
-          () => ['completes to an error${E == Object ? '' : ' of type $E'}'],
-          (actual) async {
-        try {
-          final result = await actual;
-          return Extracted.rejection(
-              actual: () => prefixFirst('completed to ', literal(result)),
-              which: () => ['did not throw']);
-        } on E catch (e) {
-          return Extracted.value(e);
-        } catch (e, st) {
-          return Extracted.rejection(
-              actual: () => prefixFirst('completed to error ', literal(e)),
-              which: () => [
-                    'threw an exception that is not a $E at:',
-                    ...(const LineSplitter()).convert(st.toString())
-                  ]);
-        }
-      });
-=======
   ///
   /// Pass [errorCondition] to check expectations on the error thrown by the
   /// future.
@@ -109,22 +72,22 @@
         () => ['completes to an error${E == Object ? '' : ' of type $E'}'],
         (actual) async {
       try {
-        return Extracted.rejection(
-            actual: prefixFirst('completed to ', literal(await actual)),
-            which: ['did not throw']);
+        final result = await actual;
+        return Extracted.rejection(
+            actual: () => prefixFirst('completed to ', literal(result)),
+            which: () => ['did not throw']);
       } on E catch (e) {
         return Extracted.value(e);
       } catch (e, st) {
         return Extracted.rejection(
-            actual: prefixFirst('completed to error ', literal(e)),
-            which: [
-              'threw an exception that is not a $E at:',
-              ...(const LineSplitter()).convert(st.toString())
-            ]);
+            actual: () => prefixFirst('completed to error ', literal(e)),
+            which: () => [
+                  'threw an exception that is not a $E at:',
+                  ...(const LineSplitter()).convert(st.toString())
+                ]);
       }
     }, errorCondition);
   }
->>>>>>> e56c6439
 }
 
 /// Expectations on a [StreamQueue].
@@ -153,27 +116,6 @@
   ///
   /// Fails if the stream emits an error instead of a value, or closes without
   /// emitting a value.
-<<<<<<< HEAD
-  Future<Subject<T>> emits() =>
-      context.nestAsync<T>(() => ['emits a value'], (actual) async {
-        if (!await actual.hasNext) {
-          return Extracted.rejection(
-              actual: () => ['a stream'],
-              which: () => ['closed without emitting enough values']);
-        }
-        try {
-          await actual.peek;
-          return Extracted.value(await actual.next);
-        } catch (e, st) {
-          return Extracted.rejection(
-              actual: () => prefixFirst('a stream with error ', literal(e)),
-              which: () => [
-                    'emitted an error instead of a value at:',
-                    ...(const LineSplitter()).convert(st.toString())
-                  ]);
-        }
-      });
-=======
   ///
   /// If an error is emitted the queue will be left in its original state, the
   /// error will not be consumed.
@@ -188,23 +130,22 @@
     await context.nestAsync<T>(() => ['emits a value'], (actual) async {
       if (!await actual.hasNext) {
         return Extracted.rejection(
-            actual: ['a stream'],
-            which: ['closed without emitting enough values']);
+            actual: () => ['a stream'],
+            which: () => ['closed without emitting enough values']);
       }
       try {
         await actual.peek;
         return Extracted.value(await actual.next);
       } catch (e, st) {
         return Extracted.rejection(
-            actual: prefixFirst('a stream with error ', literal(e)),
-            which: [
-              'emitted an error instead of a value at:',
-              ...(const LineSplitter()).convert(st.toString())
-            ]);
+            actual: () => prefixFirst('a stream with error ', literal(e)),
+            which: () => [
+                  'emitted an error instead of a value at:',
+                  ...(const LineSplitter()).convert(st.toString())
+                ]);
       }
     }, emittedCondition);
   }
->>>>>>> e56c6439
 
   /// Expects that the stream emits an error of type [E].
   ///
@@ -212,37 +153,6 @@
   /// Fails if the stream emits an error with an incorrect type.
   /// Fails if the stream closes without emitting an error.
   ///
-<<<<<<< HEAD
-  /// If this expectation fails, the source queue will be left in it's original
-  /// state.
-  /// If this expectation succeeds, consumes the error event.
-  Future<Subject<E>> emitsError<E extends Object>() => context.nestAsync(
-          () => ['emits an error${E == Object ? '' : ' of type $E'}'],
-          (actual) async {
-        if (!await actual.hasNext) {
-          return Extracted.rejection(
-              actual: () => ['a stream'],
-              which: () => ['closed without emitting an expected error']);
-        }
-        try {
-          final value = await actual.peek;
-          return Extracted.rejection(
-              actual: () =>
-                  prefixFirst('a stream emitting value ', literal(value)),
-              which: () => ['closed without emitting an error']);
-        } on E catch (e) {
-          await actual.next.then<void>((_) {}, onError: (_) {});
-          return Extracted.value(e);
-        } catch (e, st) {
-          return Extracted.rejection(
-              actual: () => prefixFirst('a stream with error ', literal(e)),
-              which: () => [
-                    'emitted an error which is not $E at:',
-                    ...(const LineSplitter()).convert(st.toString())
-                  ]);
-        }
-      });
-=======
   /// If an event is emitted the queue will be left in its original state, the
   /// event will not be consumed.
   /// If an error is emitted, it will be consumed from the queue.
@@ -259,28 +169,28 @@
         (actual) async {
       if (!await actual.hasNext) {
         return Extracted.rejection(
-            actual: ['a stream'],
-            which: ['closed without emitting an expected error']);
+            actual: () => ['a stream'],
+            which: () => ['closed without emitting an expected error']);
       }
       try {
         final value = await actual.peek;
         return Extracted.rejection(
-            actual: prefixFirst('a stream emitting value ', literal(value)),
-            which: ['closed without emitting an error']);
+            actual: () =>
+                prefixFirst('a stream emitting value ', literal(value)),
+            which: () => ['closed without emitting an error']);
       } on E catch (e) {
         await actual.next.then<void>((_) {}, onError: (_) {});
         return Extracted.value(e);
       } catch (e, st) {
         return Extracted.rejection(
-            actual: prefixFirst('a stream with error ', literal(e)),
-            which: [
-              'emitted an error which is not $E at:',
-              ...(const LineSplitter()).convert(st.toString())
-            ]);
+            actual: () => prefixFirst('a stream with error ', literal(e)),
+            which: () => [
+                  'emitted an error which is not $E at:',
+                  ...(const LineSplitter()).convert(st.toString())
+                ]);
       }
     }, errorCondition);
   }
->>>>>>> e56c6439
 
   /// Expects that the `Stream` emits any number of events before emitting an
   /// event that satisfies [condition].
