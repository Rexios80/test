// Copyright (c) 2022, the Dart project authors.  Please see the AUTHORS file
// for details. All rights reserved. Use of this source code is governed by a
// BSD-style license that can be found in the LICENSE file.

import 'dart:convert';

import 'package:checks/context.dart';
import 'package:meta/meta.dart' as meta;

extension CoreChecks<T> on Subject<T> {
  /// Extracts a property of the value for further expectations.
  ///
  /// Sets up a clause that the value "has [name] that:" followed by any
  /// expectations applied to the returned [Subject].
  @meta.useResult
  Subject<R> has<R>(R Function(T) extract, String name) {
    return context.nest(() => ['has $name'], (value) {
      try {
        return Extracted.value(extract(value));
<<<<<<< HEAD
      } catch (_) {
        return Extracted.rejection(
            which: () => ['threw while trying to read property']);
=======
      } catch (e, st) {
        return Extracted.rejection(which: [
          ...prefixFirst('threw while trying to read $name: ', literal(e)),
          ...(const LineSplitter()).convert(st.toString())
        ]);
>>>>>>> 7a6c98d0
      }
    });
  }

  /// Applies the expectations invoked in [condition] to this subject.
  ///
  /// Use this method when it would otherwise not be possible to check multiple
  /// expectations for this subject due to cascade notation already being used
  /// in a way that would conflict.
  ///
  /// ```
  /// check(something)
  ///   ..has((s) => s.foo, 'foo').equals(expectedFoo)
  ///   ..has((s) => s.bar, 'bar').which(it()
  ///     ..isLessThan(10)
  ///     ..isGreaterThan(0));
  /// ```
  void which(Condition<T> condition) => condition.apply(this);

  /// Check that the expectations invoked in [condition] are not satisfied by
  /// this value.
  ///
  /// Asynchronous expectations are not allowed in [condition].
  void not(Condition<T> condition) {
    context.expect(
      () => ['is not a value that:', ...indent(describe(condition))],
      (actual) {
        if (softCheck(actual, condition) != null) return null;
        return Rejection(
          which: () => ['is a value that: ', ...indent(describe(condition))],
        );
      },
    );
  }

  /// Expects that the value satisfies the expectations invoked in at least one
  /// condition from [conditions].
  ///
  /// Asynchronous expectations are not allowed in [conditions].
  void anyOf(Iterable<Condition<T>> conditions) {
    context.expect(
        () => prefixFirst('matches any condition in ', literal(conditions)),
        (actual) {
      for (final condition in conditions) {
        if (softCheck(actual, condition) == null) return null;
      }
      return Rejection(which: () => ['did not match any condition']);
    });
  }

  /// Expects that the value is assignable to type [T].
  ///
  /// If the value is a [T], returns a [Subject] for further expectations.
  Subject<R> isA<R>() {
    return context.nest<R>(() => ['is a $R'], (actual) {
      if (actual is! R) {
        return Extracted.rejection(which: () => ['Is a ${actual.runtimeType}']);
      }
      return Extracted.value(actual);
    }, atSameLevel: true);
  }

  /// Expects that the value is equal to [other] according to [operator ==].
  void equals(T other) {
    context.expect(() => prefixFirst('equals ', literal(other)), (actual) {
      if (actual == other) return null;
      return Rejection(which: () => ['are not equal']);
    });
  }

  /// Expects that the value is [identical] to [other].
  void identicalTo(T other) {
    context.expect(() => prefixFirst('is identical to ', literal(other)),
        (actual) {
      if (identical(actual, other)) return null;
      return Rejection(which: () => ['is not identical']);
    });
  }
}

extension BoolChecks on Subject<bool> {
  void isTrue() {
    context.expect(
      () => ['is true'],
      (actual) => actual
          ? null // force coverage
          : Rejection(),
    );
  }

  void isFalse() {
    context.expect(
      () => ['is false'],
      (actual) => !actual
          ? null // force coverage
          : Rejection(),
    );
  }
}

extension NullableChecks<T> on Subject<T?> {
  Subject<T> isNotNull() {
    return context.nest<T>(() => ['is not null'], (actual) {
      if (actual == null) return Extracted.rejection();
      return Extracted.value(actual);
    }, atSameLevel: true);
  }

  void isNull() {
    context.expect(() => const ['is null'], (actual) {
      if (actual != null) return Rejection();
      return null;
    });
  }
}

extension ComparableChecks<T> on Subject<Comparable<T>> {
  /// Expects that this value is greater than [other].
  void isGreaterThan(T other) {
    context.expect(() => prefixFirst('is greater than ', literal(other)),
        (actual) {
      if (actual.compareTo(other) > 0) return null;
      return Rejection(
          which: prefixFirst('is not greater than ', literal(other)));
    });
  }

  /// Expects that this value is greater than or equal to [other].
  void isGreaterOrEqual(T other) {
    context.expect(
        () => prefixFirst('is greater than or equal to ', literal(other)),
        (actual) {
      if (actual.compareTo(other) >= 0) return null;
      return Rejection(
          which:
              prefixFirst('is not greater than or equal to ', literal(other)));
    });
  }

  /// Expects that this value is less than [other].
  void isLessThan(T other) {
    context.expect(() => prefixFirst('is less than ', literal(other)),
        (actual) {
      if (actual.compareTo(other) < 0) return null;
      return Rejection(which: prefixFirst('is not less than ', literal(other)));
    });
  }

  /// Expects that this value is less than or equal to [other].
  void isLessOrEqual(T other) {
    context
        .expect(() => prefixFirst('is less than or equal to ', literal(other)),
            (actual) {
      if (actual.compareTo(other) <= 0) return null;
      return Rejection(
          which: prefixFirst('is not less than or equal to ', literal(other)));
    });
  }
}<|MERGE_RESOLUTION|>--- conflicted
+++ resolved
@@ -17,17 +17,13 @@
     return context.nest(() => ['has $name'], (value) {
       try {
         return Extracted.value(extract(value));
-<<<<<<< HEAD
-      } catch (_) {
+      } catch (e, st) {
         return Extracted.rejection(
-            which: () => ['threw while trying to read property']);
-=======
-      } catch (e, st) {
-        return Extracted.rejection(which: [
-          ...prefixFirst('threw while trying to read $name: ', literal(e)),
-          ...(const LineSplitter()).convert(st.toString())
-        ]);
->>>>>>> 7a6c98d0
+            which: () => [
+                  ...prefixFirst(
+                      'threw while trying to read $name: ', literal(e)),
+                  ...(const LineSplitter()).convert(st.toString())
+                ]);
       }
     });
   }
