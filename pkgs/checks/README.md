--- conflicted
+++ resolved
@@ -140,11 +140,6 @@
 await check(someFuture).completes((r) => r.isGreaterThan(0));
 ```
 
-<<<<<<< HEAD
-await checkThat(someFuture)
-    .completes()
-    .which(equals(expectedCompletion));
-=======
 Subjects for `Stream` instances must first be wrapped into a `StreamQueue` to
 allow multiple expectations to test against the stream from the same state.
 The `withQueue` extension can be used when a given stream instance only needs to
@@ -165,7 +160,6 @@
 // do something
 await check(someQueue).emits((e) => e.equals(2));
 // do something
->>>>>>> 6146c292
 ```
 
 
