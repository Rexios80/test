--- conflicted
+++ resolved
@@ -36,11 +36,7 @@
     });
     test('fails for a missing key', () {
       check(_testMap)
-<<<<<<< HEAD
-          .isRejectedBy(it()..['z'], which: ['does not contain the key \'z\'']);
-=======
           .isRejectedBy(it()..['z'], which: ["does not contain the key 'z'"]);
->>>>>>> e56c6439
     });
     test('can be described', () {
       check(it<Map<String, Object>>()..['some\nlong\nkey'])
