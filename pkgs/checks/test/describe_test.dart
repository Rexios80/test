// Copyright (c) 2023, the Dart project authors.  Please see the AUTHORS file
// for details. All rights reserved. Use of this source code is governed by a
// BSD-style license that can be found in the LICENSE file.

import 'package:checks/checks.dart';
import 'package:checks/context.dart';
import 'package:test/scaffolding.dart';

void main() {
  group('describe', () {
    test('succeeds for empty conditions', () {
      check(describe((_) {})).isEmpty();
    });
    test('includes condition clauses', () {
<<<<<<< HEAD
      checkThat(describe(equals(1))).deepEquals(['  equals <1>']);
=======
      check(describe((it) => it.equals(1))).deepEquals(['  equals <1>']);
>>>>>>> 6146c292
    });
    test('includes nested clauses', () {
      check(describe<String>((it) => it.length.equals(1))).deepEquals([
        '  has length that:',
        '    equals <1>',
      ]);
    });
  });
}<|MERGE_RESOLUTION|>--- conflicted
+++ resolved
@@ -12,11 +12,7 @@
       check(describe((_) {})).isEmpty();
     });
     test('includes condition clauses', () {
-<<<<<<< HEAD
-      checkThat(describe(equals(1))).deepEquals(['  equals <1>']);
-=======
-      check(describe((it) => it.equals(1))).deepEquals(['  equals <1>']);
->>>>>>> 6146c292
+      check(describe(equals(1))).deepEquals(['  equals <1>']);
     });
     test('includes nested clauses', () {
       check(describe<String>((it) => it.length.equals(1))).deepEquals([
