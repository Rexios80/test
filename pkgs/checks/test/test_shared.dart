// Copyright (c) 2022, the Dart project authors.  Please see the AUTHORS file
// for details. All rights reserved. Use of this source code is governed by a
// BSD-style license that can be found in the LICENSE file.

import 'dart:async';

import 'package:checks/checks.dart';
import 'package:checks/context.dart';

extension RejectionChecks<T> on Subject<T> {
  void isRejectedBy(Condition<T> condition,
      {Iterable<String>? actual, Iterable<String>? which}) {
    late T actualValue;
    var didRunCallback = false;
    final rejection = context.nest<Rejection>(
        () => ['does not meet a condition with a Rejection'], (value) {
      actualValue = value;
      didRunCallback = true;
      final failure = softCheck(value, condition);
      if (failure == null) {
        return Extracted.rejection(
            which: () => [
                  'was accepted by the condition checking:',
                  ...describe(condition)
                ]);
      }
      return Extracted.value(failure.rejection);
    });
    if (didRunCallback) {
      rejection
          .has((r) => r.actual, 'actual')
          .returnsNormally()
          .deepEquals(actual ?? literal(actualValue));
    } else {
      rejection
          .has((r) => r.actual, 'actual')
          .context
          .expect(() => ['is left default'], (_) => null);
    }
    if (which == null) {
      rejection.has((r) => r.which, 'which').isNull();
    } else {
      rejection
          .has((r) => r.which, 'which')
          .isNotNull()
          .returnsNormally()
          .deepEquals(which);
    }
  }

  Future<void> isRejectedByAsync(Condition<T> condition,
      {Iterable<String>? actual, Iterable<String>? which}) async {
    late T actualValue;
    var didRunCallback = false;
<<<<<<< HEAD
    final rejection = (await context.nestAsync<Rejection>(
=======
    await context.nestAsync<Rejection>(
>>>>>>> e56c6439
        () => ['does not meet an async condition with a Rejection'],
        (value) async {
      actualValue = value;
      didRunCallback = true;
      final failure = await softCheckAsync(value, condition);
      if (failure == null) {
        final description = await describeAsync(condition);
        return Extracted.rejection(
            which: () =>
                ['was accepted by the condition checking:', ...description]);
      }
      return Extracted.value(failure.rejection);
    }, _LazyCondition((rejection) {
      if (didRunCallback) {
        rejection
            .has((r) => r.actual, 'actual')
            .deepEquals(actual ?? literal(actualValue));
      } else {
        rejection
            .has((r) => r.actual, 'actual')
            .context
            .expect(() => ['is left default'], (_) => null);
      }
      if (which == null) {
        rejection.has((r) => r.which, 'which').isNull();
      } else {
        rejection.has((r) => r.which, 'which').isNotNull().deepEquals(which);
      }
    }));
<<<<<<< HEAD
    if (didRunCallback) {
      rejection
          .has((r) => r.actual, 'actual')
          .returnsNormally()
          .deepEquals(actual ?? literal(actualValue));
    } else {
      rejection
          .has((r) => r.actual, 'actual')
          .context
          .expect(() => ['is left default'], (_) => null);
    }
    if (which == null) {
      rejection.has((r) => r.which, 'which').isNull();
    } else {
      rejection
          .has((r) => r.which, 'which')
          .isNotNull()
          .returnsNormally()
          .deepEquals(which);
    }
=======
>>>>>>> e56c6439
  }
}

extension ConditionChecks<T> on Subject<Condition<T>> {
  Subject<Iterable<String>> get description =>
      has((c) => describe<T>(c), 'description');
  Future<void> hasAsyncDescriptionWhich(
          Condition<Iterable<String>> descriptionCondition) =>
      context.nestAsync(
          () => ['has description'],
          (condition) async =>
              Extracted.value(await describeAsync<T>(condition)),
          descriptionCondition);
}

/// A condition which can be defined at the time it is invoked instead of
/// eagerly.
///
/// Allows basing the following condition in `isRejectedByAsync` on the actual
/// value.
class _LazyCondition<T> implements Condition<T> {
  final FutureOr<void> Function(Subject<T>) _apply;
  _LazyCondition(this._apply);

  @override
  void apply(Subject<T> subject) {
    _apply(subject);
  }

  @override
  Future<void> applyAsync(Subject<T> subject) async {
    await _apply(subject);
  }
}<|MERGE_RESOLUTION|>--- conflicted
+++ resolved
@@ -52,11 +52,7 @@
       {Iterable<String>? actual, Iterable<String>? which}) async {
     late T actualValue;
     var didRunCallback = false;
-<<<<<<< HEAD
-    final rejection = (await context.nestAsync<Rejection>(
-=======
     await context.nestAsync<Rejection>(
->>>>>>> e56c6439
         () => ['does not meet an async condition with a Rejection'],
         (value) async {
       actualValue = value;
@@ -73,42 +69,25 @@
       if (didRunCallback) {
         rejection
             .has((r) => r.actual, 'actual')
+            .returnsNormally()
             .deepEquals(actual ?? literal(actualValue));
       } else {
         rejection
             .has((r) => r.actual, 'actual')
+            .returnsNormally()
             .context
             .expect(() => ['is left default'], (_) => null);
       }
       if (which == null) {
         rejection.has((r) => r.which, 'which').isNull();
       } else {
-        rejection.has((r) => r.which, 'which').isNotNull().deepEquals(which);
+        rejection
+            .has((r) => r.which, 'which')
+            .isNotNull()
+            .returnsNormally()
+            .deepEquals(which);
       }
     }));
-<<<<<<< HEAD
-    if (didRunCallback) {
-      rejection
-          .has((r) => r.actual, 'actual')
-          .returnsNormally()
-          .deepEquals(actual ?? literal(actualValue));
-    } else {
-      rejection
-          .has((r) => r.actual, 'actual')
-          .context
-          .expect(() => ['is left default'], (_) => null);
-    }
-    if (which == null) {
-      rejection.has((r) => r.which, 'which').isNull();
-    } else {
-      rejection
-          .has((r) => r.which, 'which')
-          .isNotNull()
-          .returnsNormally()
-          .deepEquals(which);
-    }
-=======
->>>>>>> e56c6439
   }
 }
 
