<<<<<<< HEAD
## 1.25.0-wip

* Consider `group` with no test cases, but with another callback such as
  `setUp`, to be test failures.
=======
## 1.24.9-wip

## 1.24.8

* Remove spurious deprecation during autocomplete for `setUp` and `tearDown`.
>>>>>>> 6ac4ff97

## 1.24.7

* Simplify the initialization of the per-suite message channel within browser
  tests. See https://github.com/dart-lang/test/issues/2065
* Add a timeout to browser test suite loads.
* Fix running of browser tests that use deferred loaded libraries.

## 1.24.6

* Fix communication failures between minified test apps and the non-minified
  host app.
* Add support for discontinuing after the first failing test with `--fail-fast`.

## 1.24.5

* Change `compiling <path>` to `loading <path>` message in all cases. Surface
  the "loading" messages in the situations where previously only the
  "compiling" message would be used.
* Support browser tests where the frame creates the message channel.

## 1.24.4

* Drop support for null unsafe Dart, bump SDK constraint to `3.0.0`.
* Make some annotation classes `final`: `OnPlatform`, `Retry`, `Skip`, `Tags`,
  `TestOn`, `Timeout`.
* Fix the `root_` fields in the JSON reporter when running a test on Windows
  with an absolute path.
* Add support for `SAFARI_EXECUTABLE`, `FIREFOX_EXECUTABLE` and
  `MS_EDGE_EXECUTABLE` for custom browser installations.
* Allow the latest analyzer (6.x.x).
* Add `MOZ_AUTOMATION=1` environmental variable to Firefox runner, to make
  launcher process on Windows wait for browser exit.

## 1.24.3

* Fix compatibility with wasm number semantics.

## 1.24.2

* Copy an existing nonce from a script on the test HTML page to the script
  created by the test runner host javascript. This only impacts environments
  testing with custom HTML that includes a nonce.
* Support the Microsoft Edge browser (use the `edge` platform in your test
  configuration file or `-p edge` on the command line).

## 1.24.1

* Handle a missing `'compiler'` value when running a test compiled against a
  newer `test_api` than the runner back end is using. The expectation was that
  the json protocol is only used across packages compatible with the same major
  version of the `test_api` package, but `flutter test` does not check the
  version of packages in the pub solve for user test code.

## 1.24.0

* Support the `--compiler` flag, which can be used to configure which compiler
  to use.
  * To specify a compiler by platform, the argument supports platform selectors
    through this syntax `[<platform>:]<compiler>`. For example the command line
    argument `--compiler vm:source` would run all vm tests from source instead
    of compiling to kernel first.
  * If no given compiler is compatible for a platform, it will use its default
    compiler instead.
* Add support for running tests as native executables (vm platform only).
  * You can run tests this way with `--compiler exe`.
* Support compiler identifiers in platform selectors.
* List the supported compilers for each platform in the usage text.
* Update all reporters to print the compiler along with the platform name
  when configured to print the platform. Extend the logic for printing platofrm
  information to do so if any compilers are explicitly configured.
* Deprecate `--use-data-isolate-strategy`. It is now an alias for `-c vm:source`
  which is roughly equivalent. If this is breaking for you please file an issue.

## 1.23.1

* Fix running paths by absolute path (with drive letter) on windows.

## 1.23.0

* Avoid empty expandable groups for tests without extra output in Github
  reporter.
* Add support for CHROME_EXECUTABLE environment variable. This overrides any
  config file settings.
* Support running tests by absolute file uri.

## 1.22.2

* Don't run `tearDown` until the test body and outstanding work is complete,
  even if the test has already failed.
* Change URL secrets for browser tests to always be alphanumeric characters.

## 1.22.1

* Add documentation for the `--ignore-timeouts` argument.
* Merge command lines args repeating the same test path to run the suite one
  time with all the test cases across the different arguments.
* Fix VM tests which run after some test has changed the working directory.
  There are still issues with browser tests after changing directory.
* Deprecate `throwsNullThrownError`, use `throwsA(isA<TypeError>())` instead. The
  implementation has been changed to ease migrations.
* Deprecate `throwsCyclicInitializationError` and replace the implementation
  with `Throws(TypeMatcher<Error>())`. The specific exception no longer exists
  and there is no guarantee about what type of error will be thrown.

## 1.22.0

* Fix an issue with the github reporter where tests that fail asynchronously
  after they've completed would show up as succeeded tests.
* Add the `experimental-chrome-wasm` platform. This is very unstable and will
  eventually be deleted, to be replaced by a `--compiler` flag. See
  https://github.com/dart-lang/test/issues/1776 for more information on future
  plans.

## 1.21.7

* Support `package:matcher` version `0.12.13`.

## 1.21.6

* Require Dart >= 2.18.0
* Fix the coverage usage example in the README.md
* Support the latest `package:test_api` and `package:test_core`.

## 1.21.5

* Fix `printOnFailure` output to be associated with the correct test.
* Migrate all dom interactions to static interop.

## 1.21.4

* Make the labels for test loading more readable in the compact and expanded
  reporters, use gray instead of black.
* Print a command to re-run the failed test after each failure in the compact
  reporter.
* Fix the package config path used when running pre-compiled vm tests.

## 1.21.3

* Support the latest `package:test_api` and `package:test_core`.

## 1.21.2

* Add `Target` to restrict `TestOn` annotation to library level.
* Update the github reporter to output the platform in the test names when
  multiple platforms are used.
* Fix `spawnHybridUri` support for `package:` uris.

## 1.21.1

* Fix a bug loading JS sources with non-utf8 content while parsing coverage
  information from chrome.

## 1.21.0

* Allow analyzer version `4.x`.
* Add a `github` reporter option for use with GitHub Actions.
* Make the `github` test reporter the default when we detect we're running on
  GitHub Actions.

## 1.20.2

* Drop `dart2js-path` command line argument.
* Allow loading tests under a path with the directory named `packages`.
* Add retry for launching browsers. Reduce timeout back to 30 seconds.

## 1.20.1

* Allow the latest `vm_service` package.

## 1.20.0

* Update `analyzer` constraint to `>=2.0.0 <4.0.0`.
* Add an `--ignore-timeouts` command line flag, which disables all timeouts
  for all tests. This can be useful when debugging, so tests don't time out
  during debug sessions.
* Create a trusted types policy when available for assigning the script URL for
  web tests.

## 1.19.5

* Try to get more logging from `chrome` on windows to diagnose intermittent
  failures.

## 1.19.4

* Wait for paused VM platform isolates before shutdown.
* `TestFailure` implements `Exception` for compatibility with
  `only_throw_exceptions`.

## 1.19.3

* Remove duplicate logging of suggestion to enable the `chain-stack-traces`
  flag, a single log will now appear at the end.

## 1.19.2

* Republish with missing JS file for browser tests.

## 1.19.1

* Fix parsing of file paths into a URI on windows.

## 1.19.0

* Support query parameters `name`, `full-name`, `line`, and `col` on test paths,
  which will apply the filters to only those test suites.
  * All specified filters must match for a test to run.
  * Global filters (ie: `--name`) are also still respected and must match.
  * The `line` and `col` will match if any frame from the test trace matches
    (the test trace is the current stack trace where `test` is invoked).
* Give a better exception when using `markTestSkipped` outside of a test.

## 1.18.2

* Publish with the `host.dart.js` file.

## 1.18.1

* Add defaulting for older test backends that don't pass a configuration for
  the `allow_duplicate_test_names` parameter to the remote listener.

## 1.18.0

* Add configuration to disallow duplicate test and group names. See the
  [docs][allow_duplicate_test_names] for more information.
* Remove dependency on pedantic.

[allow_duplicate_test_names]: https://github.com/dart-lang/test/blob/master/pkgs/test/doc/configuration.md#allow_duplicate_test_names

## 1.17.12

* Support the latest `test_core`.
* Re-use the cached dill file from previous runs on subsequent runs.

## 1.17.11

* Use the latest `package:matcher`.
  * Change many argument types from `dynamic` to `Object?`.
  * Fix `stringContainsInOrder` to account for repetitions and empty strings.
    * **Note**: This may break some existing tests, as the behavior does change.

## 1.17.10

* Report incomplete tests as errors in the JSON reporter when the run is
  canceled early.
* Update `analyzer` constraint to `>=1.0.0 <3.0.0`.

## 1.17.9

* Fix a bug where a tag level configuration would cause test suites with that
  tag to ignore the `--test-randomize-ordering-seed` argument.

## 1.17.8

* Update json reporter docs with updated nullability annotations and
  descriptions.
* Add `time` field to the json reporters `allSuites` event type so that all
  event types can be unified.

## 1.17.7

* Support the latest `test_core`.

## 1.17.6

* Give a better error when `printOnFailure` is called from outside a test
  zone.

## 1.17.5

* Support the latest vm_service release (`7.0.0`).

## 1.17.4

* Fix race condition between compilation of vm tests and the running of
  isolates.

## 1.17.3

* Forward experiment args from the runner executable to the compiler with the
  new vm test loading strategy.

## 1.17.2

* Fix a windows issue with the new loading strategy.

## 1.17.1

* Fix an issue where you couldn't have tests compiled in both sound and
  unsound null safety modes.

## 1.17.0

* Change the default way VM tests are launched and ran to greatly speed up
  loading performance.
  * You can force the old strategy with `--use-data-isolate-strategy` flag if
    you run into issues, but please also file a bug.
* Disable stack trace chaining by default. It can be re-enabled by explicitly
  passing the `--chain-stack-traces` flag.
* Remove `phantomjs` support completely, it was previously broken.
* Fix `expectAsync` function type checks.
* Add libraries `scaffolding.dart`, and `expect.dart` to allow importing a
  subset of the normal surface area.

## 1.16.8

* Fix an issue where coverage collection could hang on Chrome.
* ~~Disable stack trace chaining by default. It can be re-enabled by explicitly
  passing the `--chain-stack-traces` flag.~~

## 1.16.7

* Update `spawnHybridCode` to default to the current packages language version.
* Update `test_core` and `test_api` deps.

## 1.16.6

* Complete the migration to null safety.

## 1.16.5

* Expand several deps to allow the latest versions.

## 1.16.4

* Update `test_core` dependency to `0.3.14`.

## 1.16.3

* Update `web_socket_channel` dependency to support latest.

## 1.16.2

* Update `test_core` dependency to `0.3.13`.

## 1.16.1

* Allow the latest analyzer `1.0.0`.

## 1.16.0

* Stable null safety release.

## 1.16.0-nullsafety.19

* Use the `test_api` for stable null safety.

## 1.16.0-nullsafety.18

* Expand upper bound constraints for some null safe migrated packages.

## 1.16.0-nullsafety.17

* Support the latest shelf release (`1.x.x`).

## 1.16.0-nullsafety.16

* Support the latest vm_service release (`6.x.x`).

## 1.16.0-nullsafety.15

* Support the latest coverage release (`0.15.x`).

## 1.16.0-nullsafety.14

* Allow the latest args release (`2.x`).

## 1.16.0-nullsafety.13

* Allow the latest glob release (`2.x`).

## 1.16.0-nullsafety.12

* Fix `spawnHybridUri` on windows.
* Fix failures running tests on the `node` platform.
* Allow `package:yaml` version `3.x.x`.

## 1.16.0-nullsafety.11

* Set up a stack trace mapper in precompiled mode if source maps exist. If
  the stack traces are already mapped then this has no effect, otherwise it
  will try to map any JS lines it sees.

## 1.16.0-nullsafety.10

* Allow injecting a test channel for browser tests.
* Allow `package:analyzer` version `0.41.x`.

## 1.16.0-nullsafety.9

* Fix `spawnHybridUri` to respect language versioning of the spawned uri.

## 1.16.0-nullsafety.8

* Update SDK constraints to `>=2.12.0-0 <3.0.0` based on beta release
  guidelines.

## 1.16.0-nullsafety.7

* Allow prerelease versions of the 2.12 sdk.

## 1.16.0-nullsafety.6

* Add `markTestSkipped` API.

## 1.16.0-nullsafety.5

* Allow `2.10` stable and `2.11.0-dev` SDKs.
* Annotate the classes used as annotations to restrict their usage to library
  level.
* Stop required a `SILENT_OBSERVATORY` environment variable to run with
  debugging and the JSON reporter.

## 1.16.0-nullsafety.4

* Depend on the latest test_core.

## 1.16.0-nullsafety.3

* Clean up `--help` output.

## 1.16.0-nullsafety.2

* Allow version `0.40.x` of `analyzer`.

## 1.16.0-nullsafety.1

* Depend on the latest test_core.

## 1.16.0-nullsafety

* Support running tests with null safety.
  * Note that the test runner itself is not fully migrated yet.
* Add the `Fake` class, available through `package:test_api/fake.dart`.  This
  was previously part of the Mockito package, but with null safety it is useful
  enough that we decided to make it available through `package:test`.  In a
  future release it will be made available directly through
  `package:test_api/test_api.dart` (and hence through
  `package:test_core/test_core.dart` and `package:test/test.dart`).

## 1.15.7 (Backport)

* Fix `spawnHybridUri` on windows.

## 1.15.6 (Backport)

* Support `package:analyzer` version `0.41.x`.

## 1.15.5 (Backport)

* Fix `spawnHybridUri` to respect language versioning of the spawned uri.

## 1.15.4

* Allow analyzer 0.40.x.

## 1.15.3

* Update to `matcher` version `0.12.9` which improves the mismatch description
  for deep collection equality matchers and TypeMatcher.

## 1.15.2

* Use the latest `test_core` which resolves an issue with the latest
  `package:meta`.

## 1.15.1

* Avoid a confusing stack trace when there is a problem loading a platform when
  using the JSON reporter and enabling debugging.
* Restore behavior of listening for both `IPv6` and `IPv4` sockets for the node
  platform.

## 1.15.0

* Update bootstrapping logic to ensure the bootstrap library has
  the same language version as the test.
* The Node platform will now communicate over only IPv6 if it is available.

## 1.14.7

* Support the latest `package:coverage`.


## 1.14.6

* Update `test_core` to `0.3.6`.

## 1.14.5

* Add additional information to an exception when we end up with a null
  `RunnerSuite`.

## 1.14.4

* Use non-headless Chrome when provided the flag `--pause-after-load`.

## 1.14.3

* Fix an issue where coverage tests could not run in Chrome headless.
* Fix an issue where coverage collection would not work with source
  maps that contained absolute file URIs.
* Fix error messages for incorrect string literals in test annotations.
* Update `test_core` to `0.3.4`.

## 1.14.2

* Update `test_core` to `0.3.3`.

## 1.14.1

* Allow the latest shelf_packages_handler.

## 1.14.0

* Drop the `package_resolver` dependency for the `package_config` dependency
  which is lower level.

## 1.13.0

* Enable asserts in code running through `spawnHybrid` APIs.
* Exit with a non-zero code if no tests were ran, whether due to skips or having
  no tests defined.
* Fix the stack trace labels in SDK code for `dart2js` compiled tests.
* Cancel any StreamQueue that is created as a part of a stream matcher once it
  is done matching.
  * This fixes a bug where using a matcher on a custom stream controller and
    then awaiting the `close()` method on that controller would hang.
* Avoid causing the test runner to hang if there is a timeout during a
  `tearDown` callback following a failing test case.

## 1.12.0

* Bump minimum SDK to `2.4.0` for safer usage of for-loop elements.
* Deprecate `PhantomJS` and provide warning when used. Support for `PhantomJS`
  will be removed in version `2.0.0`.
* Support coverage collection for the Chrome platform. See `README.md` for usage
  details.

## 1.11.1

* Allow `test_api` `0.2.13` to work around a bug in the SDK version `2.3.0`.

## 1.11.0

* Add `file_reporters` configuration option and `--file-reporter` CLI option to
  allow specifying a separate reporter that writes to a file instead of stdout.

## 1.10.0

* Add `customHtmlTemplateFile` configuration option to allow sharing an
  html template between tests
* Depend on the latest `package:test_core`.
* Depend on the latest `package:test_api`.

## 1.9.4

* Extend the timeout for synthetic tests, e.g. `tearDownAll`.
* Depend on the latest `package:test_core`.
* Depend on the latest `package:test_api`.

## 1.9.3

* Depend on the latest `package:test_core`.
* Support the latest `package:analyzer`.
* Update to latest `package:matcher`. Improves output for instances of private
  classes.

## 1.9.2

* Depend on the latest `package:test_api` and `package:test_core`.
* While using `solo` tests that are not run will now be reported as skipped.

## 1.9.1

* Depend on latest `test_core`.

## 1.9.0

* Implement code coverage collection for VM based tests

## 1.8.0

* Expose the previously hidden sharding arguments
  * `--total-shards` specifies how many shards the suite should
    be split into
  * `--shard-index` specifies which shard should be run

## 1.7.0

* Add a `--debug` flag for running the VM/Chrome in debug mode.

## 1.6.11

* Depend on the latest `test_core` and `test_api`.

## 1.6.10

* Depend on the latest `test_core`.

## 1.6.9

* Add `--disable-dev-shm-usage` to the default Chrome flags.

## 1.6.8

* Depend on the latest `test_core` and `test_api`.

## 1.6.7

* Allow `analyzer` version `0.38.x`.

## 1.6.6

* Pass `--server-mode` to dart2js instead of `--categories=Server` to fix a
  warning about the flag deprecation.
* Drop dependency on `pub_semver`.
* Fix issue with the latest `Utf8Decoder` and the `node` platform.

## 1.6.5

* Depend on the latest `test_core`.
* Depend on the latest `package:analyzer`.

## 1.6.4

* Don't swallow exceptions from callbacks in `expectAsync*`.
* Internal cleanup - fix lints.

## 1.6.3

* Depend on latest `package:test_core`.
  * This fixes an issue where non-completed tests were considered passing.

## 1.6.2

* Avoid `dart:isolate` imports on code loaded in tests.

## 1.6.1

* Allow `stream_channel` version `2.0.0`.

## 1.6.0

* Allow `analyzer` version `0.36.x`.
* Matcher changes:
  * Add `isA()` to create `TypeMatcher` instances in a more fluent way.
  * Add `isCastError`.
  * **Potentially breaking bug fix**. Ordering matchers no longer treat objects
    with a partial ordering (such as NaN for double values) as if they had a
    complete ordering. For instance `greaterThan` now compares with the `>`
    operator rather not `<` and not `=`. This could cause tests which relied on
    this bug to start failing.

## 1.5.3

* Allow `analyzer` version `0.35.x`.

## 1.5.2

* Require Dart SDK `>=2.1.0`.
* Depend on latest `test_core` and `test_api`.

## 1.5.1

* Depend on latest `test_core` and `test_api`.

## 1.5.0

* Depend on `package:test_core` for core functionality.

## 1.4.0

* Depend on `package:test_api` for core functionality.

## 1.3.4

* Allow remote_listener to be closed and sent an event on close.

## 1.3.3

* Add conditional imports so that `dart:io` is not imported from the main
  `test.dart` entrypoint unless it is available.
* Fix an issue with dartdevc in precompiled mode and the json reporter.
* Fix an issue parsing test metadata annotations without explicit `const`.

## 1.3.2

* Widen the constraints on the analyzer package.

## 1.3.1

* Handle parsing annotations which omit `const` on collection literals.
* Fix an issue where `root_line`, `root_column`, and `root_url` in the
  JSON reported may not be populated correctly on Windows.
* Removed requirement for the test/pub_serve transformer in --pub-serve mode.

## 1.3.0

* When using `--precompiled`, the test runner now allows symlinks to reach
  outside the precompiled directory. This allows more efficient creation of
  precompiled directories (using symlinks instead of copies).
* Updated max sdk range to `<3.0.0`.

## 1.2.0

* Added support for using precompiled kernel files when running vm tests.
  * When using the `--precompiled` flag we will now first check for a
    `<original-test-path>.vm_test.vm.app.dill` file, and if present load that
    directly in the isolate. Otherwise the `<original-test-path>.vm_test.dart`
    file will be used.

## 1.1.0

* Added a new `pid` field to the StartEvent in the json runner containing the
  pid of the VM process running the tests.

## 1.0.0

* No change from `0.12.42`. We are simply signalling to users that this is a
  well supported package and is the preferred way to write Dart tests.

## 0.12.42

* Add support for `solo` test and group. When the argument is `true` only tests
  and groups marked as solo will be run. It is still recommended that users
  instead filter their tests by using the runner argument `-n`.

* Updated exported `package:matcher` to `0.12.3` which includes these updates:

  - Many improvements to `TypeMatcher`
    - Can now be used directly as `const TypeMatcher<MyType>()`.
    - Added a type parameter to specify the target `Type`.
      - Made the `name` constructor parameter optional and marked it deprecated.
        It's redundant to the type parameter.
    - Migrated all `isType` matchers to `TypeMatcher`.
    - Added a `having` function that allows chained validations of specific
      features of the target type.

      ```dart
      /// Validates that the object is a [RangeError] with a message containing
      /// the string 'details' and `start` and `end` properties that are `null`.
      final _rangeMatcher = isRangeError
         .having((e) => e.message, 'message', contains('details'))
         .having((e) => e.start, 'start', isNull)
         .having((e) => e.end, 'end', isNull);
      ```

  - Deprecated the `isInstanceOf` class. Use `TypeMatcher` instead.

  - Improved the output of `Matcher` instances that fail due to type errors.

## 0.12.41

* Add support for debugging VM tests.
* Tweak default reporter and color logic again so that they are always enabled
  on all non-windows platforms.

## 0.12.40

* Added some new optional fields to the json reporter, `root_line`,
  `root_column`, and `root_url`. These will be present if `url` is not the same
  as the suite url, and will represent the location in the original test suite
  from which the call to `test` originated.

## 0.12.39

* Change the default reporter and color defaults to be based on
  `stdout.supportsAnsiEscapes` instead of based on platform (previously both
  were disabled on windows).

## 0.12.38+3

* Fix Dart 2 runtime errors around communicating with browsers.


## 0.12.38+2

* Fix more Dart 2 runtime type errors.

## 0.12.38+1

* Fix several Dart 2 runtime type errors.

## 0.12.38

* Give `neverCalled` a type that works in Dart 2 semantics.
* Support `package:analyzer` `0.32.0`.

## 0.12.37

* Removed the transformer, and the `pub_serve.dart` entrypoint. This is not
  being treated as a breaking change because the minimum sdk constraint now
  points to an sdk which does not support pub serve or barback any more anyways.
* Drop the dependency on `barback`.

## 0.12.36

* Expose the test bootstrapping methods, so that build systems can precompile
  tests without relying on internal apis.

## 0.12.35

* Dropped support for Dart 1. Going forward only Dart 2 will be supported.
  * If you experience blocking issues and are still on the Dart 1 sdk, we will
    consider bug fixes on a per-case basis based on severity and impact.
  * Drop support for `dartium` and `content-shell` platforms since those are
    removed from the Dart 2 SDK.
* Fixed an issue `--precompiled` node tests in subdirectories.
* Fixed some dart2 issues with node test bootstrapping code so that dartdevc
  tests can run.
* Fixed default custom html handler so it correctly includes the
  packages/test/dart.js file. This allows you to get proper errors instead of
  timeouts if there are load exceptions in the browser.
* Upgrade to package:matcher 0.12.2

## 0.12.34

* Requires at least Dart 1.24.0.
* The `--precompiled` flag is now supported for the vm platform and the node
  platform.
* On browser platforms the `--precompiled` flag now serves all sources directly
  from the precompiled directory, and will never attempt to do its own
  compilation.

## 0.12.33

* Pass `--categories=Server` to `dart2js` when compiling tests for Node.js. This
  tells it that `dart:html` is unavailable.

* Don't crash when attempting to format stack traces when running via
  `dart path/to/test.dart`.

## 0.12.32+2

* Work around an SDK bug that caused timeouts in asynchronous code.

## 0.12.32+1

* Fix a bug that broke content shell on Dart 1.24.

## 0.12.32

* Add an `include` configuration field which specifies the path to another
  configuration file whose configuration should be used.

* Add a `google` platform selector variable that's only true on Google's
  internal infrastructure.

## 0.12.31

* Add a `headless` configuration option for Chrome.

* Re-enable headless mode for Chrome by default.

* Don't hang when a Node.js test fails to compile.

## 0.12.30+4

* Stop running Chrome in headless mode temporarily to work around a browser bug.

## 0.12.30+3

* Fix a memory leak when loading browser tests.

## 0.12.30+2

* Avoid loading test suites whose tags are excluded by `--excluded-tags`.

## 0.12.30+1

* Internal changes.

## 0.12.30

* Platform selectors for operating systems now work for Node.js tests
  ([#742][]).

* `fail()` is now typed to return `Null`, so it can be used in the same places
  as a raw `throw`.

* Run Chrome in headless mode unless debugging is enabled.

[#742]: https://github.com/dart-lang/test/issues/742

## 0.12.29+1

* Fix strong mode runtime cast failures.

## 0.12.29

* Node.js tests can now import modules from a top-level `node_modules`
  directory, if one exists.

* Raw `console.log()` calls no longer crash Node.js tests.

* When a browser crashes, include its standard output in the error message.

## 0.12.28+1

* Add a `pumpEventQueue()` function to make it easy to wait until all
  asynchronous tasks are complete.

* Add a `neverCalled` getter that returns a function that causes the test to
  fail if it's ever called.

## 0.12.27+1

* Increase the timeout for loading tests to 12 minutes.

## 0.12.27

* When `addTearDown()` is called within a call to `setUpAll()`, it runs its
  callback after *all* tests instead of running it after the `setUpAll()`
  callback.

* When running in an interactive terminal, the test runner now prints status
  lines as wide as the terminal and no wider.

## 0.12.26+1

* Fix lower bound on package `stack_trace`. Now 1.6.0.
* Manually close browser process streams to prevent test hangs.

## 0.12.26

* The `spawnHybridUri()` function now allows root-relative URLs, which are
  interpreted as relative to the root of the package.

## 0.12.25

* Add a `override_platforms` configuration field which allows test platforms'
  settings (such as browsers' executables) to be overridden by the user.

* Add a `define_platforms` configuration field which makes it possible to define
  new platforms that use the same logic as existing ones but have different
  settings.

## 0.12.24+8

* `spawnHybridUri()` now interprets relative URIs correctly in browser tests.

## 0.12.24+7

* Declare support for `async` 2.0.0.

## 0.12.24+6

* Small refactoring to make the package compatible with strong-mode compliant Zone API.
  No user-visible change.

## 0.12.24+5

* Expose a way for tests to forward a `loadException` to the server.

## 0.12.24+4

* Drain browser process `stdout` and `stdin`. This resolves test flakiness, especially in Travis
  with the `Precise` image.

## 0.12.24+3

* Extend `deserializeTimeout`.

## 0.12.24+2

* Only force exit if `FORCE_TEST_EXIT` is set in the environment.

## 0.12.24+1

* Widen version constraint on `analyzer`.

## 0.12.24

* Add a `node` platform for compiling tests to JavaScript and running them on
  Node.js.

## 0.12.23+1

* Remove unused imports.

## 0.12.23

* Add a `fold_stack_frames` field for `dart_test.yaml`. This will
  allow users to customize which packages' frames are folded.

## 0.12.22+2

* Properly allocate ports when debugging Chrome and Dartium in an IPv6-only
  environment.

## 0.12.22+1

* Support `args` 1.0.0.

* Run tear-down callbacks in the same error zone as the test function. This
  makes it possible to safely share `Future`s and `Stream`s between tests and
  their tear-downs.

## 0.12.22

* Add a `retry` option to `test()` and `group()` functions, as well
  as `@Retry()`  annotation for test files and a `retry`
  configuration field for `dart_test.yaml`.  A test with reties
  enabled will be re-run if it fails for a reason other than a
  `TestFailure`.

* Add a `--no-retry` runner flag that disables retries of failing tests.

* Fix a "concurrent modification during iteration" error when calling
  `addTearDown()` from within a tear down.

## 0.12.21

* Add a `doesNotComplete` matcher that asserts that a Future never completes.

* `throwsA()` and all related matchers will now match functions that return
  `Future`s that emit exceptions.

* Respect `onPlatform` for groups.

* Only print browser load errors once per browser.

* Gracefully time out when attempting to deserialize a test suite.

## 0.12.20+13

* Upgrade to package:matcher 0.12.1

## 0.12.20+12

* Now support `v0.30.0` of `pkg/analyzer`

* The test executable now does a "hard exit" when complete to ensure lingering
  isolates or async code don't block completion. This may affect users trying
  to use the Dart service protocol or observatory.

## 0.12.20+11

* Refactor bootstrapping to simplify the test/pub_serve transformer.

## 0.12.20+10

* Refactor for internal tools.

## 0.12.20+9

* Introduce new flag `--chain-stack-traces` to conditionally chain stack traces.

## 0.12.20+8

* Fixed more blockers for compiling with `dev_compiler`.
* Dartfmt the entire repo.

* **Note:** 0.12.20+5-0.12.20+7 were tagged but not officially published.

## 0.12.20+4

* Fixed strong-mode errors and other blockers for compiling with `dev_compiler`.

## 0.12.20+3

* `--pause-after-load` no longer deadlocks with recent versions of Chrome.

* Fix Dartified stack traces for JS-compiled tests run through `pub serve`.

## 0.12.20+2

* Print "[E]" after test failures to make them easier to identify visually and
  via automated search.

## 0.12.20+1

* Tighten the dependency on `stream_channel` to reflect the APIs being used.

* Use a 1024 x 768 iframe for browser tests.

## 0.12.20

* **Breaking change:** The `expect()` method no longer returns a `Future`, since
  this broke backwards-compatibility in cases where a void function was
  returning an `expect()` (such as `void foo() => expect(...)`). Instead, a new
  `expectLater()` function has been added that return a `Future` that completes
  when the matcher has finished running.

* The `verbose` parameter to `expect()` and the `formatFailure()` function are
  deprecated.

## 0.12.19+1

* Make sure asynchronous matchers that can fail synchronously, such as
  `throws*()` and `prints()`, can be used with synchronous matcher operators
  like `isNot()`.

## 0.12.19

* Added the `StreamMatcher` class, as well as several built-in stream matchers:
  `emits()`, `emitsError()`, `emitsDone, mayEmit()`, `mayEmitMultiple()`,
  `emitsAnyOf()`, `emitsInOrder()`, `emitsInAnyOrder()`, and `neverEmits()`.

* `expect()` now returns a Future for the asynchronous matchers `completes`,
  `completion()`, `throws*()`, and `prints()`.

* Add a `printOnFailure()` method for providing debugging information that's
  only printed when a test fails.

* Automatically configure the [`term_glyph`][term_glyph] package to use ASCII
  glyphs when the test runner is running on Windows.

[term_glyph]: https://pub.dev/packages/term_glyph

* Deprecate the `throws` matcher in favor of `throwsA()`.

* Deprecate the `Throws` class. These matchers should only be constructed via
  `throwsA()`.

## 0.12.18+1

* Fix the deprecated `expectAsync()` function. The deprecation caused it to
  fail to support functions that take arguments.

## 0.12.18

* Add an `addTearDown()` function, which allows tests to register additional
  tear-down callbacks as they're running.

* Add the `spawnHybridUri()` and `spawnHybridCode()` functions, which allow
  browser tests to run code on the VM.

* Fix the new `expectAsync` functions so that they don't produce analysis errors
  when passed callbacks with optional arguments.

## 0.12.17+3

* Internal changes only.

## 0.12.17+2

* Fix Dartium debugging on Windows.

## 0.12.17+1

* Fix a bug where tags couldn't be marked as skipped.

## 0.12.17

* Deprecate `expectAsync` and `expectAsyncUntil`, since they currently can't be
  made to work cleanly in strong mode. They are replaced with separate methods
  for each number of callback arguments:
  * `expectAsync0`, `expectAsync1`, ... `expectAsync6`, and
  * `expectAsyncUntil0`, `expectAsyncUntil1`, ... `expectAsyncUntil6`.

## 0.12.16

* Allow tools to interact with browser debuggers using the JSON reporter.

## 0.12.15+12

* Fix a race condition that could cause the runner to stall for up to three
  seconds after completing.

## 0.12.15+11

* Make test iframes visible when debugging.

## 0.12.15+10

* Throw a better error if a group body is asynchronous.

## 0.12.15+9

* Widen version constraint on `analyzer`.

## 0.12.15+8

* Make test suites with thousands of tests load much faster on the VM (and
  possibly other platforms).

## 0.12.15+7

* Fix a bug where tags would be dropped when `on_platform` was defined in a
  config file.

## 0.12.15+6

* Fix a broken link in the `--help` documentation.

## 0.12.15+5

* Internal-only change.

## 0.12.15+4

* Widen version constraint on `analyzer`.

## 0.12.15+3

* Move `nestingMiddleware` to `lib/src/util/path_handler.dart` to enable a
  cleaner separation between test-runner files and test writing files.

## 0.12.15+2

* Support running without a `packages/` directory.

## 0.12.15+1

* Declare support for version 1.19 of the Dart SDK.

## 0.12.15

* Add a `skip` parameter to `expect()`. Marking a single expect as skipped will
  cause the test itself to be marked as skipped.

* Add a `--run-skipped` parameter and `run_skipped` configuration field that
  cause tests to be run even if they're marked as skipped.

## 0.12.14+1

* Narrow the constraint on `yaml`.

## 0.12.14

* Add test and group location information to the JSON reporter.

## 0.12.13+5

* Declare support for version 1.18 of the Dart SDK.

* Use the latest `collection` package.

## 0.12.13+4

* Compatibility with an upcoming release of the `collection` package.

## 0.12.13+3

* Internal changes only.

## 0.12.13+2

* Fix all strong-mode errors and warnings.

## 0.12.13+1

* Declare support for version 1.17 of the Dart SDK.

## 0.12.13

* Add support for a global configuration file. On Windows, this file defaults to
  `%LOCALAPPDATA%\DartTest.yaml`. On Unix, it defaults to `~/.dart_test.yaml`.
  It can also be explicitly set using the `DART_TEST_CONFIG` environment
  variable. See [the configuration documentation][global config] for details.

* The `--name` and `--plain-name` arguments may be passed more than once, and
  may be passed together. A test must match all name constraints in order to be
  run.

* Add `names` and `plain_names` fields to the package configuration file. These
  allow presets to control which tests are run based on their names.

* Add `include_tags` and `exclude_tags` fields to the package configuration
  file. These allow presets to control which tests are run based on their tags.

* Add a `pause_after_load` field to the package configuration file. This allows
  presets to enable debugging mode.

[global config]: https://github.com/dart-lang/test/blob/master/pkgs/test/doc/configuration.md#global-configuration

## 0.12.12

* Add support for [test presets][]. These are defined using the `presets` field
  in the package configuration file. They can be selected by passing `--preset`
  or `-P`, or by using the `add_presets` field in the package configuration
  file.

* Add an `on_os` field to the package configuration file that allows users to
  select different configuration for different operating systems.

* Add an `on_platform` field to the package configuration file that allows users
  to configure all tests differently depending on which platform they run on.

* Add an `ios` platform selector variable. This variable will only be true when
  the `test` executable itself is running on iOS, not when it's running browser
  tests on an iOS browser.

[test presets]: https://github.com/dart-lang/test/blob/master/pkgs/test/doc/package_config.md#configuration-presets

## 0.12.11+2

* Update to `shelf_web_socket` 0.2.0.

## 0.12.11+1

* Purely internal change.

## 0.12.11

* Add a `tags` field to the package configuration file that allows users to
  provide configuration for specific tags.

* The `--tags` and `--exclude-tags` command-line flags now allow
  [boolean selector syntax][]. For example, you can now pass `--tags "(chrome ||
  firefox) && !slow"` to select quick Chrome or Firefox tests.

[boolean selector syntax]: https://github.com/dart-lang/boolean_selector/blob/master/README.md

## 0.12.10+2

* Re-add help output separators.

* Tighten the constraint on `args`.

## 0.12.10+1

* Temporarily remove separators from the help output. Version 0.12.8 was
  erroneously released without an appropriate `args` constraint for the features
  it used; this version will help ensure that users who can't use `args` 0.13.1
  will get a working version of `test`.

## 0.12.10

* Add support for a package-level configuration file called `dart_test.yaml`.

## 0.12.9

* Add `SuiteEvent` to the JSON reporter, which reports data about the suites in
  which tests are run.

* Add `AllSuitesEvent` to the JSON reporter, which reports the total number of
  suites that will be run.

* Add `Group.testCount` to the JSON reporter, which reports the total number of
  tests in each group.

## 0.12.8

* Organize the `--help` output into sections.

* Add a `--timeout` flag.

## 0.12.7

* Add the ability to re-run tests while debugging. When the browser is paused at
  a breakpoint, the test runner will open an interactive console on the command
  line that can be used to restart the test.

* Add support for passing any object as a description to `test()` and `group()`.
  These objects will be converted to strings.

* Add the ability to tag tests. Tests with specific tags may be run by passing
  the `--tags` command-line argument, or excluded by passing the
  `--exclude-tags` parameter.

  This feature is not yet complete. For now, tags are only intended to be added
  temporarily to enable use-cases like [focusing][] on a specific test or group.
  Further development can be followed on [the issue tracker][issue 16].

* Wait for a test's tear-down logic to run, even if it times out.

[focusing]: https://jasmine.github.io/2.1/focused_specs.html
[issue 16]: https://github.com/dart-lang/test/issues/16

## 0.12.6+2

* Declare compatibility with `http_parser` 2.0.0.

## 0.12.6+1

* Declare compatibility with `http_multi_server` 2.0.0.

## 0.12.6

* Add a machine-readable JSON reporter. For details, see
  [the protocol documentation][json-protocol].

* Skipped groups now properly print skip messages.

[json-protocol]: https://github.com/dart-lang/test/blob/master/pkgs/test/json_reporter.md

## 0.12.5+2

* Declare compatibility with Dart 1.14 and 1.15.

## 0.12.5+1

* Fixed a deadlock bug when using `setUpAll()` and `tearDownAll()`.

## 0.12.5

* Add `setUpAll()` and `tearDownAll()` methods that run callbacks before and
  after all tests in a group or suite. **Note that these methods are for special
  cases and should be avoided**—they make it very easy to accidentally introduce
  dependencies between tests. Use `setUp()` and `tearDown()` instead if
  possible.

* Allow `setUp()` and `tearDown()` to be called multiple times within the same
  group.

* When a `tearDown()` callback runs after a signal has been caught, it can now
  schedule out-of-band asynchronous callbacks normally rather than having them
  throw exceptions.

* Don't show package warnings when compiling tests with dart2js. This was
  accidentally enabled in 0.12.2, but was never intended.

## 0.12.4+9

* If a `tearDown()` callback throws an error, outer `tearDown()` callbacks are
  still executed.

## 0.12.4+8

* Don't compile tests to JavaScript when running via `pub serve` on Dartium or
  content shell.

## 0.12.4+7

* Support `http_parser` 1.0.0.

## 0.12.4+6

* Fix a broken link in the README.

## 0.12.4+5

* Internal changes only.

## 0.12.4+4

* Widen the Dart SDK constraint to include `1.13.0`.

## 0.12.4+3

* Make source maps work properly in the browser when not using `--pub-serve`.

## 0.12.4+2

* Fix a memory leak when running many browser tests where old test suites failed
  to be unloaded when they were supposed to.

## 0.12.4+1

* Require Dart SDK >= `1.11.0` and `shelf` >= `0.6.0`, allowing `test` to remove
  various hacks and workarounds.

## 0.12.4

* Add a `--pause-after-load` flag that pauses the test runner after each suite
  is loaded so that breakpoints and other debugging annotations can be added.
  Currently this is only supported on browsers.

* Add a `Timeout.none` value indicating that a test should never time out.

* The `dart-vm` platform selector variable is now `true` for Dartium and content
  shell.

* The compact reporter no longer prints status lines that only update the clock
  if they would get in the way of messages or errors from a test.

* The expanded reporter no longer double-prints the descriptions of skipped
  tests.

## 0.12.3+9

* Widen the constraint on `analyzer` to include `0.26.0`.

## 0.12.3+8

* Fix an uncaught error that could crop up when killing the test runner process
  at the wrong time.

## 0.12.3+7

* Add a missing dependency on the `collection` package.

## 0.12.3+6

**This version was unpublished due to [issue 287][].**

* Properly report load errors caused by failing to start browsers.

* Substantially increase browser timeouts. These timeouts are the cause of a lot
  of flakiness, and now that they don't block test running there's less harm in
  making them longer.

## 0.12.3+5

**This version was unpublished due to [issue 287][].**

* Fix a crash when skipping tests because their platforms don't match.

## 0.12.3+4

**This version was unpublished due to [issue 287][].**

* The compact reporter will update the timer every second, rather than only
  updating it occasionally.

* The compact reporter will now print the full, untruncated test name before any
  errors or prints emitted by a test.

* The expanded reporter will now *always* print the full, untruncated test name.

## 0.12.3+3

**This version was unpublished due to [issue 287][].**

* Limit the number of test suites loaded at once. This helps ensure that the
  test runner won't run out of memory when running many test suites that each
  load a large amount of code.

## 0.12.3+2

**This version was unpublished due to [issue 287][].**

[issue 287]: https://github.com/dart-lang/test/issues/287

* Improve the display of syntax errors in VM tests.

* Work around a [Firefox bug][]. Computed styles now work in tests on Firefox.

[Firefox bug]: https://bugzilla.mozilla.org/show_bug.cgi?id=548397

* Fix a bug where VM tests would be loaded from the wrong URLs on Windows (or in
  special circumstances on other operating systems).

## 0.12.3+1

* Fix a bug that caused the test runner to crash on Windows because symlink
  resolution failed.

## 0.12.3

* If a future matched against the `completes` or `completion()` matcher throws
  an error, that error is printed directly rather than being wrapped in a
  string. This allows such errors to be captured using the Zone API and improves
  formatting.

* Improve support for Polymer tests. This fixes a flaky time-out error and adds
  support for Dartifying JavaScript stack traces when running Polymer tests via
  `pub serve`.

* In order to be more extensible, all exception handling within tests now uses
  the Zone API.

* Add a heartbeat to reset a test's timeout whenever the test interacts with the
  test infrastructure.

* `expect()`, `expectAsync()`, and `expectAsyncUntil()` throw more useful errors
  if called outside a test body.

## 0.12.2

* Convert JavaScript stack traces into Dart stack traces using source maps. This
  can be disabled with the new `--js-trace` flag.

* Improve the browser test suite timeout logic to avoid timeouts when running
  many browser suites at once.

## 0.12.1

* Add a `--verbose-trace` flag to include core library frames in stack traces.

## 0.12.0

### Test Runner

`0.12.0` adds support for a test runner, which can be run via
`pub run test:test` (or `pub run test` in Dart 1.10). By default it runs all
files recursively in the `test/` directory that end in `_test.dart` and aren't
in a `packages/` directory.

The test runner supports running tests on the Dart VM and many different
browsers. Test files can use the `@TestOn` annotation to declare which platforms
they support. For more information on this and many more new features, see [the
README](README).

[README]: https://github.com/dart-lang/test/blob/master/README.md

### Removed and Changed APIs

As part of moving to a runner-based model, most test configuration is moving out
of the test file and into the runner. As such, many ancillary APIs have been
removed. These APIs include `skip_` and `solo_` functions, `Configuration` and
all its subclasses, `TestCase`, `TestFunction`, `testConfiguration`,
`formatStacks`, `filterStacks`, `groupSep`, `logMessage`, `testCases`,
`BREATH_INTERVAL`, `currentTestCase`, `PASS`, `FAIL`, `ERROR`, `filterTests`,
`runTests`, `ensureInitialized`, `setSoloTest`, `enableTest`, `disableTest`, and
`withTestEnvironment`.

`FailureHandler`, `DefaultFailureHandler`, `configureExpectFailureHandler`, and
`getOrCreateExpectFailureHandler` which used to be exported from the `matcher`
package have also been removed. They existed to enable integration between
`test` and `matcher` that has been streamlined.

A number of APIs from `matcher` have been into `test`, including: `completes`,
`completion`, `ErrorFormatter`, `expect`,`fail`, `prints`, `TestFailure`,
`Throws`, and all of the `throws` methods. Some of these have changed slightly:

* `expect` no longer has a named `failureHandler` argument.

* `expect` added an optional `formatter` argument.

* `completion` argument `id` renamed to `description`.

## 0.11.6+4

* Fix some strong mode warnings we missed in the `vm_config.dart` and
  `html_config.dart` libraries.

## 0.11.6+3

* Fix a bug introduced in 0.11.6+2 in which operator matchers broke when taking
  lists of matchers.

## 0.11.6+2

* Fix all strong mode warnings.

## 0.11.6+1

* Give tests more time to start running.

## 0.11.6

* Merge in the last `0.11.x` release of `matcher` to allow projects to use both
  `test` and `unittest` without conflicts.

* Fix running individual tests with `HtmlIndividualConfiguration` when the test
  name contains URI-escaped values and is provided with the `group` query
  parameter.

## 0.11.5+1

* Internal code cleanups and documentation improvements.

## 0.11.5

* Bumped the version constraint for `matcher`.

## 0.11.4

* Bump the version constraint for `matcher`.

## 0.11.3

* Narrow the constraint on matcher to ensure that new features are reflected in
  unittest's version.

## 0.11.2

* Prints a warning instead of throwing an error when setting the test
  configuration after it has already been set. The first configuration is always
  used.

## 0.11.1+1

* Fix bug in withTestEnvironment where test cases were not reinitialized if
  called multiple times.

## 0.11.1

* Add `reason` named argument to `expectAsync` and `expectAsyncUntil`, which has
  the same definition as `expect`'s `reason` argument.
* Added support for private test environments.

## 0.11.0+6

* Refactored package tests.

## 0.11.0+5

* Release test functions after each test is run.

## 0.11.0+4

* Fix for [20153](https://code.google.com/p/dart/issues/detail?id=20153)

## 0.11.0+3

* Updated maximum `matcher` version.

## 0.11.0+2

* Removed unused files from tests and standardized remaining test file names.

## 0.11.0+1

* Widen the version constraint for `stack_trace`.

## 0.11.0

* Deprecated methods have been removed:
  * `expectAsync0`, `expectAsync1`, and `expectAsync2` - use `expectAsync`
    instead
  * `expectAsyncUntil0`, `expectAsyncUntil1`, and `expectAsyncUntil2` - use
    `expectAsyncUntil` instead
  * `guardAsync` - no longer needed
  * `protectAsync0`, `protectAsync1`, and `protectAsync2` - no longer needed
* `matcher.dart` and `mirror_matchers.dart` have been removed. They are now in
  the `matcher` package.
* `mock.dart` has been removed. It is now in the `mock` package.

## 0.10.1+2

* Fixed deprecation message for `mock`.

## 0.10.1+1

* Fixed CHANGELOG
* Moved to triple-slash for all doc comments.

## 0.10.1

* **DEPRECATED**
  * `matcher.dart` and `mirror_matchers.dart` are now in the `matcher`
    package.
  * `mock.dart` is now in the `mock` package.
* `equals` now allows a nested matcher as an expected list element or map value
  when doing deep matching.
* `expectAsync` and `expectAsyncUntil` now support up to 6 positional arguments
  and correctly handle functions with optional positional arguments with default
  values.

## 0.10.0

* Each test is run in a separate `Zone`. This ensures that any exceptions that
  occur is async operations are reported back to the source test case.
* **DEPRECATED** `guardAsync`, `protectAsync0`, `protectAsync1`,
  and `protectAsync2`
  * Running each test in a `Zone` addresses the need for these methods.
* **NEW!** `expectAsync` replaces the now deprecated `expectAsync0`,
  `expectAsync1` and `expectAsync2`
* **NEW!** `expectAsyncUntil` replaces the now deprecated `expectAsyncUntil0`,
  `expectAsyncUntil1` and `expectAsyncUntil2`
* `TestCase`:
  * Removed properties: `setUp`, `tearDown`, `testFunction`
  * `enabled` is now get-only
  * Removed methods: `pass`, `fail`, `error`
* `interactive_html_config.dart` has been removed.
* `runTests`, `tearDown`, `setUp`, `test`, `group`, `solo_test`, and
  `solo_group` now throw a `StateError` if called while tests are running.
* `rerunTests` has been removed.<|MERGE_RESOLUTION|>--- conflicted
+++ resolved
@@ -1,15 +1,11 @@
-<<<<<<< HEAD
 ## 1.25.0-wip
 
 * Consider `group` with no test cases, but with another callback such as
   `setUp`, to be test failures.
-=======
-## 1.24.9-wip
 
 ## 1.24.8
 
 * Remove spurious deprecation during autocomplete for `setUp` and `tearDown`.
->>>>>>> 6ac4ff97
 
 ## 1.24.7
 
