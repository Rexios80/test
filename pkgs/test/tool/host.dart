--- conflicted
+++ resolved
@@ -157,12 +157,7 @@
     }), restartCurrent: allowInterop(() {
       serverChannel.sink.add({'command': 'restart'});
     }));
-<<<<<<< HEAD
-    // ignore: deprecated_member_use
-  }, onError: (error, StackTrace stackTrace) {
-=======
   }, (error, stackTrace) {
->>>>>>> 767e1488
     print('$error\n${Trace.from(stackTrace).terse}');
   });
 }
