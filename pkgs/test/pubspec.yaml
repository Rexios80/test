name: test
<<<<<<< HEAD
version: 1.15.4
=======
version: 1.16.0-nullsafety.4
>>>>>>> bd2f43d6
description: A full featured library for writing and running Dart tests.
homepage: https://github.com/dart-lang/test/blob/master/pkgs/test

environment:
  # This must remain a tight constraint until nnbd is stable
  sdk: '>=2.10.0-0 <2.10.0'

dependencies:
  analyzer: '>=0.36.0 <0.41.0'
<<<<<<< HEAD
  async: ^2.0.0
  boolean_selector: '>=1.0.0 <3.0.0'
=======
  async: '>=2.5.0-nullsafety <2.5.0'
  boolean_selector: '>=2.1.0-nullsafety <2.1.0'
>>>>>>> bd2f43d6
  coverage: '>=0.13.4 < 0.15.0'
  http: ^0.12.0
  http_multi_server: ^2.0.0
  io: ^0.3.0
  js: '>=0.6.3-nullsafety <0.6.3'
  node_preamble: ^1.3.0
  package_config: ^1.9.0
  path: '>=1.8.0-nullsafety <1.8.0'
  pedantic: '>=1.10.0-nullsafety <1.10.0'
  pool: '>=1.5.0-nullsafety <1.5.0'
  shelf: ^0.7.0
  shelf_packages_handler: ">=1.0.0 <3.0.0"
  shelf_static: ^0.2.6
  shelf_web_socket: ^0.2.0
  source_span: '>=1.8.0-nullsafety <1.8.0'
  stack_trace: '>=1.10.0-nullsafety <1.10.0'
  stream_channel: '>=2.1.0-nullsafety <2.1.0'
  typed_data: '>=1.3.0-nullsafety <1.3.0'
  web_socket_channel: ^1.0.0
  webkit_inspection_protocol: ">=0.5.0 <0.8.0"
  yaml: ^2.0.0
  # Use an exact version until the test_api and test_core package are stable.
<<<<<<< HEAD
  test_api: 0.2.18
  test_core: 0.3.11+1
=======
  test_api: 0.2.19-nullsafety
  test_core: 0.3.12-nullsafety.4
>>>>>>> bd2f43d6

dev_dependencies:
  fake_async: ^1.0.0
  shelf_test_handler: ^1.0.0
  test_descriptor: ^1.0.0
  test_process: ^1.0.0

dependency_overrides:
  test_api:
    path: ../test_api
  test_core:
    path: ../test_core
  async:
    git: git://github.com/dart-lang/async.git
  boolean_selector:
    git: git://github.com/dart-lang/boolean_selector.git
  charcode:
    git: git://github.com/dart-lang/charcode.git
  collection:
    git: git://github.com/dart-lang/collection.git
  js:
    git:
      url: git://github.com/dart-lang/sdk.git
      path: pkg/js
      ref: 2-10-pkgs
  matcher:
    git: git://github.com/dart-lang/matcher.git
  meta:
    git:
      url: git://github.com/dart-lang/sdk.git
      path: pkg/meta
      ref: 2-10-pkgs
  path:
    git: git://github.com/dart-lang/path.git
  pedantic:
    git: git://github.com/dart-lang/pedantic.git
  pool:
    git: git://github.com/dart-lang/pool.git
  source_maps:
    git: git://github.com/dart-lang/source_maps.git
  source_map_stack_trace:
    git: git://github.com/dart-lang/source_map_stack_trace.git
  source_span:
    git: git://github.com/dart-lang/source_span.git
  stack_trace:
    git: git://github.com/dart-lang/stack_trace.git
  stream_channel:
    git: git://github.com/dart-lang/stream_channel.git
  string_scanner:
    git: git://github.com/dart-lang/string_scanner.git
  term_glyph:
    git: git://github.com/dart-lang/term_glyph.git
  typed_data:
    git: git://github.com/dart-lang/typed_data.git<|MERGE_RESOLUTION|>--- conflicted
+++ resolved
@@ -1,9 +1,5 @@
 name: test
-<<<<<<< HEAD
-version: 1.15.4
-=======
 version: 1.16.0-nullsafety.4
->>>>>>> bd2f43d6
 description: A full featured library for writing and running Dart tests.
 homepage: https://github.com/dart-lang/test/blob/master/pkgs/test
 
@@ -13,13 +9,8 @@
 
 dependencies:
   analyzer: '>=0.36.0 <0.41.0'
-<<<<<<< HEAD
-  async: ^2.0.0
-  boolean_selector: '>=1.0.0 <3.0.0'
-=======
   async: '>=2.5.0-nullsafety <2.5.0'
   boolean_selector: '>=2.1.0-nullsafety <2.1.0'
->>>>>>> bd2f43d6
   coverage: '>=0.13.4 < 0.15.0'
   http: ^0.12.0
   http_multi_server: ^2.0.0
@@ -42,13 +33,8 @@
   webkit_inspection_protocol: ">=0.5.0 <0.8.0"
   yaml: ^2.0.0
   # Use an exact version until the test_api and test_core package are stable.
-<<<<<<< HEAD
-  test_api: 0.2.18
-  test_core: 0.3.11+1
-=======
   test_api: 0.2.19-nullsafety
   test_core: 0.3.12-nullsafety.4
->>>>>>> bd2f43d6
 
 dev_dependencies:
   fake_async: ^1.0.0
