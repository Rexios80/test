--- conflicted
+++ resolved
@@ -13,187 +13,6 @@
 final anchoredHyphenatedIdentifier =
     RegExp('^${_hyphenatedIdentifier.pattern}\$');
 
-<<<<<<< HEAD
-/// A pair of values.
-class Pair<E, F> {
-  E first;
-  F last;
-
-  Pair(this.first, this.last);
-
-  @override
-  String toString() => '($first, $last)';
-
-  @override
-  bool operator ==(other) {
-    if (other is! Pair) return false;
-    return other.first == first && other.last == last;
-  }
-
-  @override
-  int get hashCode => first.hashCode ^ last.hashCode;
-}
-
-/// Get a string description of an exception.
-///
-/// Many exceptions include the exception class name at the beginning of their
-/// [toString], so we remove that if it exists.
-String getErrorMessage(error) =>
-    error.toString().replaceFirst(_exceptionPrefix, '');
-
-/// Indent each line in [string] by [size] spaces.
-///
-/// If [first] is passed, it's used in place of the first line's indentation and
-/// [size] defaults to `first.length`. Otherwise, [size] defaults to 2.
-String indent(String string, {int? size, String? first}) {
-  size ??= first == null ? 2 : first.length;
-  return prefixLines(string, ' ' * size, first: first);
-}
-
-/// Returns a sentence fragment listing the elements of [iter].
-///
-/// This converts each element of [iter] to a string and separates them with
-/// commas and/or [conjunction] where appropriate. The [conjunction] defaults to
-/// "and".
-String toSentence(Iterable<dynamic> iter, {String conjunction = 'and'}) {
-  if (iter.length == 1) return iter.first.toString();
-
-  var result = iter.take(iter.length - 1).join(', ');
-  if (iter.length > 2) result += ',';
-  return '$result $conjunction ${iter.last}';
-}
-
-/// Returns [name] if [number] is 1, or the plural of [name] otherwise.
-///
-/// By default, this just adds "s" to the end of [name] to get the plural. If
-/// [plural] is passed, that's used instead.
-String pluralize(String name, int number, {String? plural}) {
-  if (number == 1) return name;
-  if (plural != null) return plural;
-  return '${name}s';
-}
-
-/// Returns [noun] with an indefinite article ("a" or "an") added, based on
-/// whether its first letter is a vowel.
-String a(String noun) => noun.startsWith(_vowel) ? 'an $noun' : 'a $noun';
-
-/// A regular expression matching terminal color codes.
-final _colorCode = RegExp('\u001b\\[[0-9;]+m');
-
-/// Returns [str] without any color codes.
-String withoutColors(String str) => str.replaceAll(_colorCode, '');
-
-/// Like [mergeMaps], but assumes both maps are unmodifiable and so avoids
-/// creating a new map unnecessarily.
-///
-/// The return value *may or may not* be unmodifiable.
-Map<K, V> mergeUnmodifiableMaps<K, V>(Map<K, V> map1, Map<K, V> map2,
-    {V Function(V, V)? value}) {
-  if (map1.isEmpty) return map2;
-  if (map2.isEmpty) return map1;
-  return mergeMaps(map1, map2, value: value);
-}
-
-/// Truncates [text] to fit within [maxLength].
-///
-/// This will try to truncate along word boundaries and preserve words both at
-/// the beginning and the end of [text].
-String truncate(String text, int maxLength) {
-  // Return the full message if it fits.
-  if (text.length <= maxLength) return text;
-
-  // If we can fit the first and last three words, do so.
-  var words = text.split(' ');
-  if (words.length > 1) {
-    var i = words.length;
-    var length = words.first.length + 4;
-    do {
-      i--;
-      length += 1 + words[i].length;
-    } while (length <= maxLength && i > 0);
-    if (length > maxLength || i == 0) i++;
-    if (i < words.length - 4) {
-      // Require at least 3 words at the end.
-      var buffer = StringBuffer();
-      buffer.write(words.first);
-      buffer.write(' ...');
-      for (; i < words.length; i++) {
-        buffer.write(' ');
-        buffer.write(words[i]);
-      }
-      return buffer.toString();
-    }
-  }
-
-  // Otherwise truncate to return the trailing text, but attempt to start at
-  // the beginning of a word.
-  var result = text.substring(text.length - maxLength + 4);
-  var firstSpace = result.indexOf(' ');
-  if (firstSpace > 0) {
-    result = result.substring(firstSpace);
-  }
-  return '...$result';
-}
-
-/// Returns a human-friendly representation of [duration].
-String niceDuration(Duration duration) {
-  var minutes = duration.inMinutes;
-  var seconds = duration.inSeconds % 60;
-  var decaseconds = (duration.inMilliseconds % 1000) ~/ 100;
-
-  var buffer = StringBuffer();
-  if (minutes != 0) buffer.write('$minutes minutes');
-
-  if (minutes == 0 || seconds != 0) {
-    if (minutes != 0) buffer.write(', ');
-    buffer.write(seconds);
-    if (decaseconds != 0) buffer.write('.$decaseconds');
-    buffer.write(' seconds');
-  }
-
-  return buffer.toString();
-}
-
-/// Returns a single-subscription stream that emits the results of [operations]
-/// in the order they complete.
-///
-/// If the subscription is canceled, any pending operations are canceled as
-/// well.
-Stream<T> inCompletionOrder<T>(Iterable<CancelableOperation<T>> operations) {
-  var operationSet = operations.toSet();
-  var controller = StreamController<T>(
-      sync: true,
-      onCancel: () {
-        return Future.wait(operationSet.map((operation) => operation.cancel()));
-      });
-
-  for (var operation in operationSet) {
-    operation.value
-        .then((value) => controller.add(value))
-        .catchError(controller.addError)
-        .whenComplete(() {
-      operationSet.remove(operation);
-      if (operationSet.isEmpty) controller.close();
-    });
-  }
-
-  return controller.stream;
-}
-
-/// Returns a random base64 string containing [bytes] bytes of data.
-///
-/// [seed] is passed to [math.Random].
-String randomBase64(int bytes, {int? seed}) {
-  var random = math.Random(seed);
-  var data = Uint8List(bytes);
-  for (var i = 0; i < bytes; i++) {
-    data[i] = random.nextInt(256);
-  }
-  return base64Encode(data);
-}
-
-=======
->>>>>>> f5117fc5
 /// Throws an [ArgumentError] if [message] isn't recursively JSON-safe.
 void ensureJsonEncodable(Object? message) {
   if (message == null ||
