--- conflicted
+++ resolved
@@ -1,6 +1,11 @@
-<<<<<<< HEAD
-## 0.2.19-nullsafety.7
+## 0.4.0-dev
 
+* Add examples to `throwsA` and make top-level `throws...` matchers refer to it.
+* Disable stack trace chaining by default.
+* **Breaking** remove `Runtime.phantomJS`
+* **Breaking** Add callback to get the suite channel in the `beforeLoad`
+  callback of `RemoteListener.start`. This is now used in place of using zones
+  to communicate the value.
 * Improve typing of a lot of internal APIs and a few public APIs:
   * **Breaking Change**: `LiveTest.onComplete`, `LiveTest.run()`, and
     `LiveTest.close()` each now return a `Future<void>` instead of a
@@ -14,15 +19,6 @@
     return `Future<dynamic>`).
   * **Breaking Change**: `errorsDontStopTest` now returns a `Future<void>`
     instead of a `Future<dynamic>`.
-=======
-## 0.4.0-dev
-
-* Add examples to `throwsA` and make top-level `throws...` matchers refer to it.
-* Disable stack trace chaining by default.
-* **Breaking** remove `Runtime.phantomJS`
-* **Breaking** Add callback to get the suite channel in the `beforeLoad`
-  callback of `RemoteListener.start`. This is now used in place of using zones
-  to communicate the value.
 
 ## 0.3.0
 
@@ -40,7 +36,6 @@
 ## 0.2.19-nullsafety.7
 
 * Expand upper bound constraints for some null safe migrated packages.
->>>>>>> f5117fc5
 
 ## 0.2.19-nullsafety.6
 
