<<<<<<< HEAD
## 0.6.1-wip

* Consider empty `group` to be test failures.
=======
## 0.6.2-wip

## 0.6.1

* Drop support for null unsafe Dart, bump SDK constraint to `3.0.0`.
* Make some implementation classes `final`. These classes were never intended to
  be extended or implemented. `Metadata`, `PlatformSelector`, `RemoteListener`,
  `Runtime`, `StackTraceFormatter`, `SuitePlatform`, `RemoteException`,
  `TestHandle`, `OutstandingWork`, `OutsideTestException`, `OnPlatform`,
  `Retry`, `Skip`, `Tags`, `TestOn`, `Timeout`.
* Mark an implementation class `interface`: `StackTraceMapper`.
* Change the `Compiler` class into an `enum`.
* Make `Fake` a `mixin class`.
* Allow the latest analyzer (6.x.x).
>>>>>>> 367aa397

## 0.6.0

* Remove the `package:test_api/expect.dart' library. `test` will export from
  `package:matcher` directly.
* Fix compatibility with wasm number semantics.

## 0.5.2

* Remove deprecation for the `scaffolding.dart` and `backend.dart` libraries.
* Export `registerException` from the `scaffolding.dart` library.

## 0.5.1

* Handle a missing `'compiler'` value when running a test compiled against a
  newer `test_api` than the runner back end is using. The expectation was that
  the json protocol is only used across packages compatible with the same major
  version of the `test_api` package, but `flutter test` does not check the
  version of packages in the pub solve for user test code.

## 0.5.0

* Add `Compiler` class, exposed through `backend.dart`.
* Support compiler identifiers in platform selectors.
* Add `compiler` field to `SuitePlatform`. This will become required in the next
  major release.
* **BREAKING** Add required `defaultCompiler` and `supportedCompilers` fields
  to `Runtime`.
* Add `package:test_api/hooks_testing.dart` library for writing tests against
  code that uses `package:test_api/hooks.dart`.
* **BREAKING** Remove `ErrorFormatter`, `expectAsync`,  `throws`, and `Throws`
  from `package:test_api/test_api.dart`.

## 0.4.18

* Don't run `tearDown` until the test body and outstanding work is complete,
  even if the test has already failed.

## 0.4.17

* Deprecate `throwsNullThrownError`, use `throwsA(isA<TypeError>())` instead.
  The implementation has been changed to ease migrations.
* Deprecate `throwsCyclicInitializationError` and replace the implementation
  with `Throws(TypeMatcher<Error>())`. The specific exception no longer exists
  and there is no guarantee about what type of error will be thrown.

## 0.4.16

* Add the `experimental-chrome-wasm` runtime. This is very unstable and will
  eventually be deleted, to be replaced by a `--compiler` flag. See
  https://github.com/dart-lang/test/issues/1776 for more information on future
  plans
* Add `isWasm` field to `Runtime` (defaults to `false`).

## 0.4.15

* Expand the pubspec description.
* Support `package:matcher` version `0.12.13`.

## 0.4.14

* Require Dart >= 2.18.0
* Support the latest `package:analyzer`.

## 0.4.13

* Fix `printOnFailure` output to be associated with the correct test.

## 0.4.12

* Internal cleanup.

## 0.4.11

* Support the latest version of `package:matcher`.

## 0.4.10

* Add `Target` to restrict `TestOn` annotation to library level.

## 0.4.9

* Add `ignoreTimeouts` option to `Suite`, which disables all timeouts for all
  tests in that suite.

## 0.4.8

* `TestFailure` implements `Exception` for compatibility with
  `only_throw_exceptions`.

## 0.4.7

* Remove logging about enabling the chain-stack-traces flag from the invoker.

## 0.4.6

* Give a better exception when using `markTestSkipped` outside of a test.
* Format stack traces if a formatter is available when serializing tests
  and groups from the remote listener.

## 0.4.5

* Add defaulting for older test backends that don't pass a configuration for
  the `allow_duplicate_test_names` parameter to the remote listener.

## 0.4.4

* Allow disabling duplicate test or group names in the `Declarer`.

## 0.4.3

* Use the latest `package:matcher`.

## 0.4.2

* Update `analyzer` constraint to `>=1.5.0 <3.0.0`.

## 0.4.1

* Give a better error when `printOnFailure` is called from outside a test
  zone.

## 0.4.0

* Add libraries `scaffolding.dart`, and `expect.dart` to allow importing as
  subset of the normal surface area.
* Add new APIs in `hooks.dart` to allow writing custom expectation frameworks
  which integrate with the test runner.
* Add examples to `throwsA` and make top-level `throws...` matchers refer to it.
* Disable stack trace chaining by default.
* Fix `expectAsync` function type checks.
* Add `RemoteException`, `RemoteListener`, `StackTraceFormatter`, and
  `StackTraceMapper` to `backend.dart`.
* **Breaking** remove `Runtime.phantomJS`
* **Breaking** Add callback to get the suite channel in the `beforeLoad`
  callback of `RemoteListener.start`. This is now used in place of using zones
  to communicate the value.

## 0.3.0

* **Breaking** `TestException.message` is now nullable.
  * Fixes handling of `null` messages in remote exceptions.

## 0.2.20

* Fix some strong null safety mode errors in the original migration.

## 0.2.19

* Stable release for null safety.

## 0.2.19-nullsafety.7

* Expand upper bound constraints for some null safe migrated packages.

## 0.2.19-nullsafety.6

* Fix `spawnHybridUri` to respect language versioning of the spawned uri.

## 0.2.19-nullsafety.5

* Update SDK constraints to `>=2.12.0-0 <3.0.0` based on beta release
  guidelines.

## 0.2.19-nullsafety.4

* Allow prerelease versions of the 2.12 sdk.

## 0.2.19-nullsafety.3

* Add capability to filter to a single exact test name in `Declarer`.
* Add `markTestSkipped` API.

## 0.2.19-nullsafety.2

* Allow `2.10` stable and `2.11.0-dev` SDKs.
* Annotate the classes used as annotations to restrict their usage to library
  level.

## 0.2.19-nullsafety

* Migrate to NNBD.
  * The vast majority of changes are intended to express the pre-existing
    behavior of the code regarding to handling of nulls.
  * **Breaking Change**: `GroupEntry.name` is no longer nullable, the root
    group now has the empty string as its name.
* Add the `Fake` class, available through `package:test_api/fake.dart`.  This
  was previously part of the Mockito package, but with null safety it is useful
  enough that we decided to make it available through `package:test`.  In a
  future release it will be made available directly through
  `package:test_api/test_api.dart` (and hence through
  `package:test_core/test_core.dart` and `package:test/test.dart`).

## 0.2.18+1 (Backport)

* Fix `spawnHybridUri` to respect language versioning of the spawned uri.

## 0.2.18

* Update to `matcher` version `0.12.9`.

## 0.2.17

* Add `languageVersionComment` on the `MetaData` class. This should only be
  present for test suites.

## 0.2.16

* Deprecate `LiveTestController.liveTest`, the `LiveTestController` instance now
  implements `LiveTest` and can be used directly.

## 0.2.15

* Cancel any StreamQueue that is created as a part of a stream matcher once it
  is done matching.
  * This fixes a bug where using a matcher on a custom stream controller and
    then awaiting the `close()` method on that controller would hang.
* Avoid causing the test runner to hang if there is a timeout during a
  `tearDown` callback following a failing test case.

## 0.2.14

* Bump minimum SDK to `2.4.0` for safer usage of for-loop elements.

## 0.2.13

* Work around a bug in the `2.3.0` SDK by avoiding for-loop elements at the top
  level.

## 0.2.12

* Link to docs on setting timeout when a test times out with the default
  duration.
* No longer directly depend on `package:pedantic`.

## 0.2.11

* Extend the timeout for synthetic tests, e.g. `tearDownAll`.

## 0.2.10

* Update to latest `package:matcher`. Improves output for instances of private
  classes.

## 0.2.9

* Treat non-solo tests as skipped so they are properly reported.

## 0.2.8

* Remove logic which accounted for a race condition in state change. The logic
  was required because `package:sse` used to not guarantee order. This is no
  longer the case.

## 0.2.7

* Prepare for upcoming `Stream<List<int>>` changes in the Dart SDK.
* Mark `package:test_api` as deprecated to prevent accidental use.

## 0.2.6

* Don't swallow exceptions from callbacks in `expectAsync*`.
* Internal cleanup - fix lints.
* Fixed a race condition that caused tests to occasionally fail during
  `tearDownAll` with the message `(tearDownAll) - did not complete [E]`.

## 0.2.5

* Expose the  `Metadata`, `PlatformSelector`, `Runtime`, and `SuitePlatform`
  classes publicly through a new `backend.dart` import.

## 0.2.4

* Allow `stream_channel` version `2.0.0`.

## 0.2.3

* Update to matcher version `0.12.5`.

## 0.2.2

* Require Dart SDK `>=2.1.0`.

## 0.2.1

* Add `remote_listener.dart` and `suite_channel_manager.dart`.

## 0.2.0

* Remove "runner" extensions.


## 0.1.1

* Update `stack_trace_formatter` to fold `test_api` frames by default.


## 0.1.0

* Initial release of `test_api`. Provides the basic API for writing tests and
  touch points for implementing a custom test runner.<|MERGE_RESOLUTION|>--- conflicted
+++ resolved
@@ -1,9 +1,6 @@
-<<<<<<< HEAD
-## 0.6.1-wip
+## 0.6.2-wip
 
 * Consider empty `group` to be test failures.
-=======
-## 0.6.2-wip
 
 ## 0.6.1
 
@@ -17,7 +14,6 @@
 * Change the `Compiler` class into an `enum`.
 * Make `Fake` a `mixin class`.
 * Allow the latest analyzer (6.x.x).
->>>>>>> 367aa397
 
 ## 0.6.0
 
