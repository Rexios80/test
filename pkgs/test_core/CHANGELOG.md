--- conflicted
+++ resolved
@@ -1,8 +1,7 @@
-<<<<<<< HEAD
-## 0.5.4-wip
+## 0.5.8-wip
 
 * Consider empty `group` to be test failures.
-=======
+
 ## 0.5.7
 
 * Pass --disable-program-split to dart2js to fix tests which use deferred
@@ -30,7 +29,6 @@
 * Fix the `root_` fields in the JSON reporter when running a test on Windows
   with an absolute path.
 * Allow the latest analyzer (6.x.x).
->>>>>>> 367aa397
 
 ## 0.5.3
 
