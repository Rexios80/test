<<<<<<< HEAD
## 0.5.8-wip

* Consider `group` with no test cases, but with another callback such as
  `setUp`, to be test failures.
=======
## 0.5.8

* Move scaffolding definitions to a non-deprecated library.
* Allow omitting the `Compiler` argument to `currentPlatform`.
>>>>>>> 6ac4ff97

## 0.5.7

* Pass --disable-program-split to dart2js to fix tests which use deferred
  loading.
* Add a 'silent' reporter option. Keep it hidden in the CLI args help since it
  is not useful in the general case, but can be useful for tests of the test
  runner.
* Update to `package:vm_service` `12.0.0`

## 0.5.6

* Add support for discontinuing after the first failing test with `--fail-fast`.

## 0.5.5

* Change "compiling <path>" to "loading <path>" message in all cases. Surface
  the "loading" messages in the situations where previously only "compiling"
  message would be used.

## 0.5.4

* Drop support for null unsafe Dart, bump SDK constraint to `3.0.0`.
* Add `final` modifier on some implementation classes: `Configuration`,
  `CustomRuntime`,`RuntimeSettings`, `SuiteConfiguration`.
* Fix the `root_` fields in the JSON reporter when running a test on Windows
  with an absolute path.
* Allow the latest analyzer (6.x.x).

## 0.5.3

* Fix compatibility with wasm number semantics.

## 0.5.2

* Use the version `0.5.2` of `packge:test_api`.

## 0.5.1

* Start adding experimental support for native_assets.yaml, when
  `--enable-experiment=native_assets` is passed.

## 0.5.0

* Support the `--compiler` flag, which can be used to configure which compiler
  to use.
  * To specify a compiler by platform, the argument supports platform selectors
    through this syntax `[<platform>:]<compiler>`. For example the command line
    argument `--compiler vm:source` would run all vm tests from source instead
    of compiling to kernel first.
  * If no given compiler is compatible for a platform, it will use its default
    compiler instead.
* Add support for `-c exe` (the native executable compiler) to the vm platform.
* Add `Compiler` class, exposed through `backend.dart`.
* Support compiler identifiers in platform selectors.
* List the supported compilers for each platform in the usage text.
* Update all reporters to print the compiler along with the platform name
  when configured to print the platform. Extend the logic for printing platofrm
  information to do so if any compilers are explicitly configured.
* Deprecate `--use-data-isolate-strategy`. It is now an alias for `-c vm:source`
  which is roughly equivalent. If this is breaking for you please file an issue.
* **BREAKING** Add required `defaultCompiler` and `supportedCompilers` fields
  to `Runtime`.
* **BREAKING** Add required `compiler` field to `SuitePlatform`.
* **BREAKING** Add required `compilerSelections` argument to some
  `Configuration` and `SuiteConfiguration` constructors.
* **BREAKING** Custom platform plugins need to respect the compiler option
  given through the `SuitePlatform` argument to `PlatformPlugin.load`. This is
  not statically breaking but it will be confusing for users if it isn't
  supported.
* **BREAKING** Remove `useDataIsolateStrategy` field from `Configuration`.
* **BREAKING** Stop exporting APIs from `package:matcher/expect.dart`.

## 0.4.24

* Fix running paths by absolute path (with drive letter) on windows.

## 0.4.23

* Avoid empty expandable groups for tests without extra output in Github
  reporter.
* Support running tests by absolute file uri.
* Update `vm_service` constraint to `>=6.0.0 <12.0.0`.

## 0.4.22

* Don't run `tearDown` until the test body and outstanding work is complete,
  even if the test has already failed.
* Update `vm_service` constraint to `>=6.0.0 <11.0.0`.

## 0.4.21

* Move `includeTags` and `excludeTags` from `SuiteConfiguration` to
  `Configuration`.
* Merge command lines args repeating the same test path to run the suite one
  time with all the test cases across the different arguments.
* Fix VM tests which run after some test has changed the working directory.
  There are still issues with browser tests after changing directory.

## 0.4.20

* Fix an issue with the github reporter where tests that fail asynchronously
  after they've completed would show up as succeeded tests.
* Support the latest `package:test_api`.
* Refactor `CompilerPool` to be abstract, add wasm compiler pool.

## 0.4.19

* Support `package:matcher` version `0.12.13`.
* Require Dart SDK version 2.18.

## 0.4.18

* Support the latest `package:test_api`.
* Support the latest `package:analyzer`.

## 0.4.17

* Support the latest `package:test_api`.
* Support the latest `package:frontend_server_client`.

## 0.4.16

* Make the labels for test loading more readable in the compact and expanded
  reporters, use gray instead of black.
* Print a command to re-run the failed test after each failure in the compact
  reporter.
* Fix the package config path used when running pre-compiled vm tests.

## 0.4.15

* Support the latest `package:test_api`.

## 0.4.14

* Update the github reporter to output the platform in the test names when
  multiple platforms are used.
* Fix `spawnHybridUri` support for `package:` uris.

## 0.4.13

* Re-publish changes from 0.4.12.
* Stop relying on setUpAllName and tearDownAllName constants from test_api.

## 0.4.12 (retracted)

* Remove wait for VM platform isolate exits.
* Drop `dart2jsPath` configuration support.
* Allow loading tests under a path with the directory named `packages`.
* Require analyzer version `3.3.0`, and allow version `4.x`.

## 0.4.11

* Update `vm_service` constraint to `>=6.0.0 <9.0.0`.

## 0.4.10

* Update `analyzer` constraint to `>=2.14.0 <3.0.0`.
* Add an `--ignore-timeouts` command line flag, which disables all timeouts
  for all tests.
* Experimental: Add a VM service extension `ext.test.pauseAfterTests` which
  configures VM platform tests to pause for debugging after tests are run,
  before the test isolates are killed.

## 0.4.9

* Wait for paused VM platform isolates before shutdown.

## 0.4.8

* Add logging about enabling stack trace chaining to the compact and expanded
  reporters (moved from the invoker). This will now only be logged once after
  all tests have ran.

## 0.4.7

* Fix parsing of file paths into a URI on windows.

## 0.4.6

* Support query parameters `name`, `full-name`, `line`, and `col` on test paths,
  which will apply the filters to only those test suites.
  * All specified filters must match for a test to run.
  * Global filters (ie: `--name`) are also still respected and must match.
  * The `line` and `col` will match if any frame from the test trace matches
    (the test trace is the current stack trace where `test` is invoked).
* Support the latest `test_api`.

## 0.4.5

* Use newer analyzer APIs.

## 0.4.4

* Support the latest `test_api`.

## 0.4.3

* Add an option to disallow duplicate test or group names in `directRunTests`.
* Add configuration to disallow duplicate test and group names by default. See
  the [docs][allow_duplicate_test_names] for more information.
* Remove dependency on pedantic.

[allow_duplicate_test_names]: https://github.com/dart-lang/test/blob/master/pkgs/test/doc/configuration.md#allow_duplicate_test_names

## 0.4.2

* Re-use the cached dill file from previous runs on subsequent runs.

## 0.4.1

* Use the latest `package:matcher`.

## 0.4.0

* **BREAKING**: All parameters to the `SuiteConfiguration` and `Configuration`
  constructors are now required. Some specialized constructors have been added
  for the common cases where a subset are intended to be provided.
* **BREAKING**: Remove support for `FORCE_TEST_EXIT`.
* Report incomplete tests as errors in the JSON reporter when the run is
  canceled early.
* Don't log the --test-randomization-ordering-seed if using the json reporter.
* Add a new exit code, 79, which is used when no tests were ran.
  * Previously you would have gotten either exit code 1 or 65 (65 if you had
    provided a test name regex).
* When no tests were ran but tags were provided, list the tag configuration.
* Update `analyzer` constraint to `>=1.0.0 <3.0.0`.

## 0.3.29

* Fix a bug where a tag level configuration would cause test suites with that
  tag to ignore the `--test-randomize-ordering-seed` argument.

## 0.3.28

* Add `time` field to the json reporters `allSuites` event type so that all
  event types can be unified.

## 0.3.27

* Restore the `Configuration.loadFromString` constructor.

## 0.3.26

* Give a better error when `printOnFailure` is called from outside a test
  zone.

## 0.3.25

* Support the latest vm_service release (`7.0.0`).

## 0.3.24

* Fix race condition between compilation of vm tests and the running of
  isolates.

## 0.3.23

* Forward experiment args from the runner executable to the compiler with the
  new vm test loading strategy.

## 0.3.22

* Fix a windows issue with the new loading strategy.

## 0.3.21

* Fix an issue where you couldn't have tests compiled in both sound and
  unsound null safety modes.

## 0.3.20

* Add library `scaffolding.dart` to allow importing a subset of the normal
  surface area.
* Remove `suiteChannel`. This is now handled by an additional argument to the
  `beforeLoad` callback in `serializeSuite`.
* Disable stack trace chaining by default.
* Change the default way VM tests are launched and ran to greatly speed up
  loading performance.
  * You can force the old strategy with `--use-data-isolate-strategy` flag if
    you run into issues, but please also file a bug.
* Improve the error message for `hybridMain` functions with an incompatible
  StreamChannel parameter type.
* Change the `message` argument to `PlatformPlugin.load` to `Map<String,
  Object?>`. In an upcoming release this will be required as the type for this
  argument when passed through to `deserializeSuite`.

## 0.3.19

* ~~Disable stack trace chaining by default.~~

## 0.3.18

* Update `spawnHybridCode` to default to the current packages language version.
* Update to the latest `test_api`.

## 0.3.17

* Complete the null safety migration.

## 0.3.16

* Allow package:io version 1.0.0.

## 0.3.14

* Handle issue closing `stdin` during shutdown.

## 0.3.13

* Allow the latest analyzer `1.0.0`.

## 0.3.12

* Stable null safety release.

## 0.3.12-nullsafety.17

* Use the `test_api` for stable null safety.

## 0.3.12-nullsafety.16

* Expand upper bound constraints for some null safe migrated packages.

## 0.3.12-nullsafety.15

* Support the latest vm_service release (`6.x.x`).

## 0.3.12-nullsafety.14

* Support the latest coverage release (`0.15.x`).

## 0.3.12-nullsafety.13

* Allow the latest args release (`2.x`).

## 0.3.12-nullsafety.12

* Allow the latest glob release (`2.x`).

## 0.3.12-nullsafety.11

* Fix `spawnHybridUri` on windows.
* Allow `package:yaml` version `3.x.x`.

## 0.3.12-nullsafety.10

* Allow `package:analyzer` version `0.41.x`.

## 0.3.12-nullsafety.9

* Fix `spawnHybridUri` to respect language versioning of the spawned uri.
* Pre-emptively fix legacy library import lint violations, and unmigrate some
  libraries as necessary.

## 0.3.12-nullsafety.8

* Fix a bug where the test runner could crash when printing the elapsed time.
* Update SDK constraints to `>=2.12.0-0 <3.0.0` based on beta release
  guidelines.


## 0.3.12-nullsafety.7

* Allow prerelease versions of the 2.12 sdk.

## 0.3.12-nullsafety.6

* Add experimental `directRunTests`, `directRunSingle`, and `enumerateTestCases`
  APIs to enable test runners written around a single executable that can report
  and run any single test case.

## 0.3.12-nullsafety.5

* Allow `2.10` stable and `2.11.0-dev` SDKs.
* Add `src/platform.dart` library to consolidate the necessary imports required
  to write a custom platform.
* Stop required a `SILENT_OBSERVATORY` environment variable to run with
  debugging and the JSON reporter.

## 0.3.12-nullsafety.4

* Support latest `package:vm_service`.

## 0.3.12-nullsafety.3

* Clean up `--help` output.

## 0.3.12-nullsafety.2

* Allow version `0.40.x` of `analyzer`.

## 0.3.12-nullsafety.1

* Update source_maps constraint.

## 0.3.12-nullsafety

* Migrate to null safety.

## 0.3.11+4 (Backport)

* Fix `spawnHybridUri` on windows.

## 0.3.11+3 (Backport)

* Support `package:analyzer` version `0.41.x`.

## 0.3.11+2 (Backport)

* Fix `spawnHybridUri` to respect language versioning of the spawned uri.

## 0.3.11+1

* Allow analyzer 0.40.x.

## 0.3.11

* Update to `matcher` version `0.12.9`.

## 0.3.10

* Prepare for `unawaited` from `package:meta`.

## 0.3.9

* Ignore a null `RunnerSuite` rather than throw an error.

## 0.3.8

* Update vm bootstrapping logic to ensure the bootstrap library has the same
  language version as the test.
* Populate `languageVersionComment` in the `Metadata` returned from
  `parseMetadata`.

## 0.3.7

* Support the latest `package:coverage`.

## 0.3.6

* Expose the `Configuration` class and related classes through `backend.dart`.

## 0.3.5

* Add additional information to an exception when we end up with a null
  `RunnerSuite`.

* Update vm bootstrapping logic to ensure the bootstrap library has the same
  language version as the test.
* Populate `languageVersionComment` in the `Metadata` returned from
  `parseMetadata`.

## 0.3.4

* Fix error messages for incorrect string literals in test annotations.

## 0.3.3

* Support latest `package:vm_service`.

## 0.3.2

* Drop the `package_resolver` dependency.

## 0.3.1

* Support latest `package:vm_service`.
* Enable asserts in code running through `spawnHybrid` APIs.
* Exit with a non-zero code if no tests were ran, whether due to skips or having
  no tests defined.

## 0.3.0

* Bump minimum SDK to `2.4.0` for safer usage of for-loop elements.
* Deprecate `PhantomJS` and provide warning when used. Support for `PhantomJS`
  will be removed in version `2.0.0`.
* Differentiate between test-randomize-ordering-seed not set and 0 being chosen
  as the random seed.
* `deserializeSuite` now takes an optional `gatherCoverage` callback.
* Support retrying of entire test suites when they fail to load.
* Fix the `compiling` message in precompiled mode so it says `loading` instead,
  which is more accurate.
* Change the behavior of the concurrency setting so that loading and running
  don't have separate pools.
  * The loading and running of a test are now done with the same resource, and
    the concurrency setting uniformly affects each. With `-j1` only a single
    test will ever be loaded at a time.
  * Previously the loading pool was 2x larger than the actual concurrency
    setting which could cause flaky tests due to tests being loaded while
    other tests were running, even with `-j1`.
* Avoid printing uncaught errors within `spawnHybridUri`.

## 0.2.18

* Allow `test_api` `0.2.13` to work around a bug in the SDK version `2.3.0`.

## 0.2.17

* Add `file_reporters` configuration option and `--file-reporter` CLI option to
  allow specifying a separate reporter that writes to a file.

## 0.2.16

* Internal cleanup.
* Add `customHtmlTemplateFile` configuration option to allow sharing an
  html template between tests
* Depend on the latest `test_api`.

## 0.2.15

* Add a `StringSink` argument to reporters to prepare for reporting to a file.
* Add --test-randomize-ordering-seed` argument to randomize test
execution order based on a provided seed
* Depend on the latest `test_api`.

## 0.2.14

* Support the latest `package:analyzer`.
* Update to latest `package:matcher`. Improves output for instances of private
  classes.

## 0.2.13

* Depend on the latest `package:test_api`.

## 0.2.12

* Conditionally import coverage logic in `engine.dart`. This ensures the engine
  is platform agnostic.

## 0.2.11

* Implement code coverage gathering for VM tests.

## 0.2.10

* Add a `--debug` argument for running the VM/Chrome in debug mode.

## 0.2.9+2

* Depend on the latest `test_api`.

## 0.2.9+1

* Allow the latest `package:vm_service`.

## 0.2.9

* Mark `package:test_core` as deprecated to prevent accidental use.
* Depend on the latest `test_api`.

## 0.2.8

* Depend on `vm_service` instead of `vm_service_lib`.
* Drop dependency on `pub_semver`.
* Allow `analyzer` version `0.38.x`.

## 0.2.7

* Depend on `vm_service_lib` instead of `vm_service_client`.
* Depend on latest `package:analyzer`.

## 0.2.6

* Internal cleanup - fix lints.
* Use the latest `test_api`.

## 0.2.5

* Fix an issue where non-completed tests were considered passing.
* Updated `compact` and `expanded` reporters to display non-completed tests.

## 0.2.4

* Avoid `dart:isolate` imports on code loaded in tests.
* Expose the `parseMetadata` function publicly through a new `backend.dart`
  import, as well as re-exporting `package:test_api/backend.dart`.

## 0.2.3

* Switch import for `IsolateChannel` for forwards compatibility with `2.0.0`.

## 0.2.2

* Allow `analyzer` version `0.36.x`.
* Update to matcher version `0.12.5`.

## 0.2.1+1

* Allow `analyzer` version `0.35.x`.

## 0.2.1

* Require Dart SDK `>=2.1.0`.
* Require latest `test_api`.

## 0.2.0

* Remove `remote_listener.dart` and `suite_channel_manager.dart` from runner
  and depend on them from `test_api`.

## 0.1.0

* Initial release of `test_core`. Provides the basic API for writing and running
  tests on the VM.<|MERGE_RESOLUTION|>--- conflicted
+++ resolved
@@ -1,14 +1,12 @@
-<<<<<<< HEAD
-## 0.5.8-wip
+## 0.5.9-wip
 
 * Consider `group` with no test cases, but with another callback such as
   `setUp`, to be test failures.
-=======
+
 ## 0.5.8
 
 * Move scaffolding definitions to a non-deprecated library.
 * Allow omitting the `Compiler` argument to `currentPlatform`.
->>>>>>> 6ac4ff97
 
 ## 0.5.7
 
