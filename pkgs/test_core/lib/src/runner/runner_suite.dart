--- conflicted
+++ resolved
@@ -44,17 +44,6 @@
   /// The event is `true` when debugging starts and `false` when it ends.
   Stream<bool> get onDebugging => _controller._onDebuggingController.stream;
 
-<<<<<<< HEAD
-  /// Returns a channel that communicates with the remote suite.
-  ///
-  /// This connects to a channel created by code in the test worker calling the
-  /// `suiteChannel` argument from a `beforeLoad` callback to `serializeSuite`
-  /// with the same name.
-  /// It can be used used to send and receive any JSON-serializable object.
-  StreamChannel<Object?> channel(String name) => _controller.channel(name);
-
-=======
->>>>>>> bd96213a
   /// A shortcut constructor for creating a [RunnerSuite] that never goes into
   /// debugging mode and doesn't support suite channels.
   factory RunnerSuite(Environment environment, SuiteConfiguration config,
