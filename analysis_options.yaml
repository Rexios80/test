--- conflicted
+++ resolved
@@ -1,14 +1,8 @@
 include: package:lints/recommended.yaml
 analyzer:
-<<<<<<< HEAD
-  strong-mode:
-    implicit-casts: false
-  language:
-    strict-raw-types: true
-=======
   language:
     strict-casts: true
->>>>>>> bd96213a
+    strict-raw-types: true
   errors:
     # There are a number of deprecated members used through this package
     deprecated_member_use_from_same_package: ignore
